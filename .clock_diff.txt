--- conflicted
+++ resolved
@@ -1,26 +1,6 @@
 -----------------------------------------------------------------------------------------
 File                                       blank        comment           code
 -----------------------------------------------------------------------------------------
-<<<<<<< HEAD
-src/typer.cpp                                405            128           2463
-src/ast.cpp                                  312            112           2288
-src/emit.cpp                                 378             93           2079
-src/llvm.cpp                                 137             87            938
-include/ast.hpp                              163            109            844
-include/llvm.hpp                             105             17            797
-src/type.cpp                                 138             79            791
-src/copier.cpp                                15              1            574
-src/dependency_emitter.cpp                    75              8            501
-include/lex.hpp                               81              5            410
-include/visitor.hpp                           49             10            356
-include/type.hpp                              73             15            335
-src/lex.cpp                                   23              7            308
-include/scope.hpp                             44             10            269
-include/constexpr.hpp                         29              6            241
-src/command.cpp                               37              3            221
-include/error.hpp                             32              0            173
-include/core.hpp                              23              2            142
-=======
 src/typer.cpp                                405            133           2453
 src/ast.cpp                                  313            109           2283
 src/emit.cpp                                 375             93           2074
@@ -38,7 +18,6 @@
 include/error.hpp                             32              0            173
 include/core.hpp                              23              2            143
 include/llvm.hpp                              22              0            113
->>>>>>> 59d6824b
 src/constexpr.cpp                              4              0            107
 include/builder.hpp                           22              0            101
 include/strings.hpp                           26              5             99
@@ -50,9 +29,5 @@
 include/arena.hpp                             12             12             35
 src/llvm.cpp                                   0              0              3
 -----------------------------------------------------------------------------------------
-<<<<<<< HEAD
-SUM:                                        2238            737          14391
-=======
 SUM:                                        2024            639          12585
->>>>>>> 59d6824b
 -----------------------------------------------------------------------------------------
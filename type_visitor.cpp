#include "ast.hpp"
#include "error.hpp"
#include "lex.hpp"
#include "type.hpp"
#include "visitor.hpp"
#include <any>
#include <format>
#include <jstl/containers/vector.hpp>

<<<<<<< HEAD
void validate_type_compatability(
    const int node_ty, const int expr_type,
    const std::vector<Token> &source_tokens,
    std::format_string<std::string, std::string> format, std::string message) {
  auto tleft = get_type(node_ty), tright = get_type(expr_type);

  auto conv_rule = type_conversion_rule(tleft, tright);

  if (expr_type != node_ty &&
      (conv_rule == CONVERT_PROHIBITED || conv_rule == CONVERT_EXPLICIT)) {
=======
// these are called from and to because in the event of an implicit cast this should be the behaviour.
void validate_type_compatability(const int from, const int to, const std::vector<Token> &source_tokens, std::format_string<std::string, std::string> format, std::string message) {
  auto tleft = get_type(from),
        tright = get_type(to);
        
  auto conv_rule = type_conversion_rule(tleft, tright);
  
  if (to != from && (conv_rule == CONVERT_PROHIBITED || conv_rule == CONVERT_EXPLICIT)) {
>>>>>>> cb42035e
    throw_error(
        message + '\n' +
            std::format(format, tleft->to_string(), tright->to_string()),
        ERROR_FAILURE, source_tokens);
  }
}
/*
  ######################
  #### TYPE VISITOR ####
  ######################
*/

// Use this only to cast the result type of an expression.
// visiting the ASTType resolves itself.
static inline int int_from_any(const std::any &any) {
  return std::any_cast<int>(any);
}

std::any TypeVisitor::visit(ASTType *node) {
  node->resolved_type = find_type_id(node->base, node->extension_info);
  return {};
}
std::any TypeVisitor::visit(ASTProgram *node) {
  for (auto &statement : node->statements) {
    statement->accept(this);
  }
  return {};
}
std::any TypeVisitor::visit(ASTFuncDecl *node) {
  node->return_type->accept(this);
  node->params->accept(this);

  FunctionTypeInfo info;

  info.return_type = node->return_type->resolved_type;
  info.params_len = 0;
  info.default_params = 0;
  info.flags = node->flags;

  auto params = node->params->params;
  for (const auto &param : params) {
    if (param->default_value.is_not_null())
      info.default_params++;

    if (node->block.is_not_null())
      node->block.get()->scope->insert(param->name, param->type->resolved_type);

    info.parameter_types[info.params_len] = param->type->resolved_type;
    info.params_len++;
  }

  auto type_id = find_type_id("", info, {});

  // insert function
  context.current_scope->insert(node->name.value, type_id);

  if (info.flags & FUNCTION_FOREIGN) {
    return {};
  }

  auto return_type = find_type_id("void", {});
  visitor_flags |= VisitorBase::FLAG_FUNCTION_ROOT_LEVEL_BLOCK;
  auto control_flow = std::any_cast<ControlFlow>(node->block.get()->accept(this));
  if (control_flow.type != -1) {
    return_type = control_flow.type;
  }
  validate_type_compatability(return_type, info.return_type,
                              node->source_tokens,
                              "invalid function return type: {} {}",
                              std::format("function: {}", node->name.value));
  return {};
}
const auto check_return_type_consistency(int &return_type, int new_type,
                                         ASTNode *node) {
  if (return_type == -1) {
    return_type = new_type;
  } else if (new_type != -1 && new_type != return_type) {
    auto expected_type = get_type(return_type);
    auto found_type = get_type(new_type);
    throw_error(
        std::format(
            "Inconsistent return types in block. Expected: {}, Found: {}",
            expected_type->base, found_type->base),
        ERROR_FAILURE, node->source_tokens);
  }
};

std::any TypeVisitor::visit(ASTBlock *node) {
  bool fn_root_level = visitor_flags & FLAG_FUNCTION_ROOT_LEVEL_BLOCK;

  if (fn_root_level) {
    visitor_flags &= ~FLAG_FUNCTION_ROOT_LEVEL_BLOCK;
  }

  context.enter_scope(node->scope);
  int flags = BLOCK_FLAGS_FALL_THROUGH;
  int return_type = -1;

  for (auto &statement : node->statements) {
    auto result = statement->accept(this);
    auto control_flow = ControlFlow{BLOCK_FLAGS_FALL_THROUGH, -1};
    if (dynamic_cast<ASTBlock *>(statement) ||
        dynamic_cast<ASTIf *>(statement) ||
        dynamic_cast<ASTFor *>(statement) ||
        dynamic_cast<ASTWhile *>(statement)
    ) {
      control_flow = std::any_cast<ControlFlow>(result);
    } else if (dynamic_cast<ASTContinue *>(statement)) {
      control_flow.flags = BLOCK_FLAGS_CONTINUE;
    } else if (dynamic_cast<ASTBreak *>(statement)) {
      control_flow.flags = BLOCK_FLAGS_BREAK;
    } else if (auto ret = dynamic_cast<ASTReturn *>(statement)) {
      control_flow.flags = BLOCK_FLAGS_RETURN;
      if (ret->expression.is_not_null()) {
        control_flow.type = int_from_any(ret->expression.get()->accept(this));
      } else {
        control_flow.type = find_type_id("void", {});
      }
    }
    flags |= control_flow.flags;
    if ((control_flow.flags & BLOCK_FLAGS_RETURN) != 0) {
      check_return_type_consistency(return_type, control_flow.type, node);
    }
    if ((control_flow.flags & BLOCK_FLAGS_FALL_THROUGH) == 0) {
      flags &= ~BLOCK_FLAGS_FALL_THROUGH;
    }
  }

  if (return_type == -1) {
    return_type = find_type_id("void", {});
  }

  if (fn_root_level && return_type != find_type_id("void", {}) &&
      flags != BLOCK_FLAGS_RETURN) {
    throw_error("Not all code paths return a value.", ERROR_FAILURE,
                node->source_tokens);
  }

  node->flags = flags;
  node->return_type = return_type;
  context.exit_scope();
  return ControlFlow{flags, return_type};
}

std::any TypeVisitor::visit(ASTParamsDecl *node) {
  for (auto &param : node->params) {
    param->accept(this);
  }
  return {};
}
std::any TypeVisitor::visit(ASTParamDecl *node) {
  node->type->accept(this);
  if (node->default_value.is_not_null()) {
    auto expr_type = int_from_any(node->default_value.get()->accept(this));
    validate_type_compatability(
        node->type->resolved_type, expr_type, node->source_tokens,
        "invalid parameter declaration; expected: {} got: {}",
        std::format("parameter: {}", node->name));
  }
  return {};
}
// throws if inequal and unassignable.

std::any TypeVisitor::visit(ASTDeclaration *node) {
  node->type->accept(this);

  if (node->value.is_not_null()) {
    auto expr_type = int_from_any(node->value.get()->accept(this));
<<<<<<< HEAD
    validate_type_compatability(
        node->type->resolved_type, expr_type, node->source_tokens,
        "invalid declaration types. expected: {}, got {}",
        std::format("declaration: {}", node->name.value));
=======
    validate_type_compatability(expr_type, node->type->resolved_type, node->source_tokens, "invalid declaration types. expected: {}, got {}", std::format("declaration: {}", node->name.value));
>>>>>>> cb42035e
  }

  // TODO: probably want something a bit nicer than this.
  context.current_scope->lookup(node->name.value)->type_id =
      node->type->resolved_type;
  return {};
}
std::any TypeVisitor::visit(ASTExprStatement *node) {
  node->expression->accept(this);
  return {};
}
std::any TypeVisitor::visit(ASTBinExpr *node) {
  auto left = int_from_any(node->left->accept(this));
  auto right = int_from_any(node->right->accept(this));
<<<<<<< HEAD

  validate_type_compatability(
      left, right, node->source_tokens,
      "invalid types in binary expression. expected: {}, got {}", "");

  if (node->op.is_relational()) {
    return find_type_id("bool", {});
=======
  // TODO: relational expressions need to have their operands type checked, but right now that would involve casting scalars to each other, which makes no sense.
  if (node->op.is_relational()) {
    return find_type_id("bool", {});    
  } else {
    validate_type_compatability(left, right, node->source_tokens, "invalid types in binary expression. expected: {}, got {}", "");
>>>>>>> cb42035e
  }
  return left;
}

std::any TypeVisitor::visit(ASTUnaryExpr *node) {
  auto operand_ty = int_from_any(node->operand->accept(this));
  auto conversion_rule = type_conversion_rule(
      get_type(operand_ty), get_type(find_type_id("bool", {})));
  auto can_convert = (conversion_rule != CONVERT_PROHIBITED &&
                      conversion_rule != CONVERT_EXPLICIT);

  if (node->op.type == TType::Not && can_convert) {
    return find_type_id("bool", {});
  }

  if (node->op.type == TType::And) {
    auto ty = get_type(operand_ty);
    return find_type_id(ty->base, TypeExt{.extensions = {TYPE_EXT_POINTER}});
  }

  if (node->op.type == TType::Mul) {
    return remove_one_pointer_ext(operand_ty, node->source_tokens);
  }

  return operand_ty;
}
std::any TypeVisitor::visit(ASTIdentifier *node) {
  auto symbol = context.current_scope->lookup(node->value.value);
  if (symbol)
    return symbol->type_id;
  else {
    throw_error(
        std::format("Use of undeclared identifier '{}'", node->value.value),
        ERROR_FAILURE, node->source_tokens);
  }
}
std::any TypeVisitor::visit(ASTLiteral *node) {
  switch (node->tag) {
  case ASTLiteral::Integer:
    return find_type_id("s32", {});
  case ASTLiteral::Float:
    return find_type_id("f32", {});
  case ASTLiteral::RawString:
  case ASTLiteral::String:
    return find_type_id("u8", {.extensions = { TYPE_EXT_POINTER }});
    break;
  case ASTLiteral::Bool:
    return find_type_id("bool", {});
  case ASTLiteral::Null:
    return find_type_id(
        "void", TypeExt{.extensions = {TYPE_EXT_POINTER}, .array_sizes = {}});
    break;
  }
}
std::any TypeVisitor::visit(ASTCall *node) {
  auto symbol = context.current_scope->lookup(node->name.value);

  if (!symbol) {
    throw_error(std::format("Use of undeclared symbol '{}'", node->name.value),
                ERROR_FAILURE, node->source_tokens);
  }

  jstl::Vector<int> arg_tys =
      std::any_cast<jstl::Vector<int>>(node->arguments->accept(this));

  auto fn_ty_info = get_type(symbol->type_id)->info;

  if (fn_ty_info.is_null()) {
    throw_error(
        std::format("Function call '{}' does not refer to a function type.",
                    node->name.value),
        ERROR_FAILURE, node->source_tokens);
  }

  auto info = dynamic_cast<const FunctionTypeInfo *>(fn_ty_info.get());

  if ((arg_tys.size() > info->params_len ||
       arg_tys.size() < info->params_len - info->default_params) &&
      !info->is_varargs) {
    throw_error(
        std::format("Function call '{}' has incorrect number of arguments. "
                    "Expected: {}, Found: {}",
                    node->name.value, info->params_len, arg_tys.size()),
        ERROR_FAILURE, node->source_tokens);
  }

  for (int i = 0; i < info->params_len; ++i) {
    // TODO: default parameters evade type checking
    if (arg_tys.size() <= i) {
      continue;
    }
<<<<<<< HEAD
    validate_type_compatability(
        info->parameter_types[i], arg_tys[i], node->source_tokens,
        "invalid argument types. expected: {}, got: {}",
        std::format("parameter: {} of function: {}", i, node->name.value));
=======
    validate_type_compatability(arg_tys[i], info->parameter_types[i], node->source_tokens, "invalid argument types. expected: {}, got: {}", std::format("parameter: {} of function: {}", i, node->name.value));
>>>>>>> cb42035e
  }

  node->type = info->return_type;
  return info->return_type;
}
std::any TypeVisitor::visit(ASTArguments *node) {
  jstl::Vector<int> argument_types;
  for (auto arg : node->arguments) {
    argument_types.push(int_from_any(arg->accept(this)));
  }
  return argument_types;
}
std::any TypeVisitor::visit(ASTReturn *node) {
  if (node->expression.is_not_null())
    node->expression.get()->accept(this);
  return {};
}
std::any TypeVisitor::visit(ASTContinue *node) { return {}; }
std::any TypeVisitor::visit(ASTBreak *node) { return {}; }

std::any TypeVisitor::visit(ASTFor *node) {
  context.enter_scope(node->block->scope);
  switch (node->tag) {
  case ASTFor::RangeBased: {
    auto v = node->value.range_based;
    auto type = int_from_any(v.collection->accept(this));
    auto iden = static_cast<ASTIdentifier *>(v.target);
    context.current_scope->insert(iden->value.value, type);
    v.target->accept(this);
  } break;
  case ASTFor::CStyle: {
    auto v = node->value.c_style;
    v.decl->accept(this);
    v.condition->accept(this);
    v.increment->accept(this);
  } break;
  }
  context.exit_scope();
  return node->block->accept(this);
}
std::any TypeVisitor::visit(ASTIf *node) {

  auto cond_ty = int_from_any(node->condition->accept(this));
  validate_type_compatability(
      find_type_id("bool", {}), cond_ty, node->source_tokens,
      "expected: {}, got {}",
      "if statement condition was not convertible to boolean");

  auto control_flow = std::any_cast<ControlFlow>(node->block->accept(this));
  if (node->_else.is_not_null()) {
    auto _else = node->_else.get();
    auto else_cf = std::any_cast<ControlFlow>(_else->accept(this));
    control_flow.flags |= else_cf.flags;
    if ((else_cf.flags & BLOCK_FLAGS_RETURN) != 0) {
      check_return_type_consistency(control_flow.type, else_cf.type, node);
    }
  } else {
    control_flow.flags |= BLOCK_FLAGS_FALL_THROUGH;
  }
  return control_flow;
}
std::any TypeVisitor::visit(ASTElse *node) {
  if (node->_if.is_not_null()) {
    return node->_if.get()->accept(this);
  } else {
    return node->block.get()->accept(this);
  }
  return {};
}
std::any TypeVisitor::visit(ASTWhile *node) {
  if (node->condition.is_not_null()) {
    node->condition.get()->accept(this);
  }
  return node->block->accept(this);
}
std::any TypeVisitor::visit(ASTCompAssign *node) {
  auto symbol = context.current_scope->lookup(node->name.value);
  auto expr_ty = int_from_any(node->expr->accept(this));
  validate_type_compatability(
      symbol->type_id, expr_ty, node->source_tokens,
      "invalid types in compound assignment. expected: {}, got {}", "");
  return {};
}<|MERGE_RESOLUTION|>--- conflicted
+++ resolved
@@ -7,18 +7,6 @@
 #include <format>
 #include <jstl/containers/vector.hpp>
 
-<<<<<<< HEAD
-void validate_type_compatability(
-    const int node_ty, const int expr_type,
-    const std::vector<Token> &source_tokens,
-    std::format_string<std::string, std::string> format, std::string message) {
-  auto tleft = get_type(node_ty), tright = get_type(expr_type);
-
-  auto conv_rule = type_conversion_rule(tleft, tright);
-
-  if (expr_type != node_ty &&
-      (conv_rule == CONVERT_PROHIBITED || conv_rule == CONVERT_EXPLICIT)) {
-=======
 // these are called from and to because in the event of an implicit cast this should be the behaviour.
 void validate_type_compatability(const int from, const int to, const std::vector<Token> &source_tokens, std::format_string<std::string, std::string> format, std::string message) {
   auto tleft = get_type(from),
@@ -27,7 +15,6 @@
   auto conv_rule = type_conversion_rule(tleft, tright);
   
   if (to != from && (conv_rule == CONVERT_PROHIBITED || conv_rule == CONVERT_EXPLICIT)) {
->>>>>>> cb42035e
     throw_error(
         message + '\n' +
             std::format(format, tleft->to_string(), tright->to_string()),
@@ -196,14 +183,7 @@
 
   if (node->value.is_not_null()) {
     auto expr_type = int_from_any(node->value.get()->accept(this));
-<<<<<<< HEAD
-    validate_type_compatability(
-        node->type->resolved_type, expr_type, node->source_tokens,
-        "invalid declaration types. expected: {}, got {}",
-        std::format("declaration: {}", node->name.value));
-=======
     validate_type_compatability(expr_type, node->type->resolved_type, node->source_tokens, "invalid declaration types. expected: {}, got {}", std::format("declaration: {}", node->name.value));
->>>>>>> cb42035e
   }
 
   // TODO: probably want something a bit nicer than this.
@@ -218,21 +198,11 @@
 std::any TypeVisitor::visit(ASTBinExpr *node) {
   auto left = int_from_any(node->left->accept(this));
   auto right = int_from_any(node->right->accept(this));
-<<<<<<< HEAD
-
-  validate_type_compatability(
-      left, right, node->source_tokens,
-      "invalid types in binary expression. expected: {}, got {}", "");
-
-  if (node->op.is_relational()) {
-    return find_type_id("bool", {});
-=======
   // TODO: relational expressions need to have their operands type checked, but right now that would involve casting scalars to each other, which makes no sense.
   if (node->op.is_relational()) {
     return find_type_id("bool", {});    
   } else {
     validate_type_compatability(left, right, node->source_tokens, "invalid types in binary expression. expected: {}, got {}", "");
->>>>>>> cb42035e
   }
   return left;
 }
@@ -324,14 +294,7 @@
     if (arg_tys.size() <= i) {
       continue;
     }
-<<<<<<< HEAD
-    validate_type_compatability(
-        info->parameter_types[i], arg_tys[i], node->source_tokens,
-        "invalid argument types. expected: {}, got: {}",
-        std::format("parameter: {} of function: {}", i, node->name.value));
-=======
     validate_type_compatability(arg_tys[i], info->parameter_types[i], node->source_tokens, "invalid argument types. expected: {}, got: {}", std::format("parameter: {} of function: {}", i, node->name.value));
->>>>>>> cb42035e
   }
 
   node->type = info->return_type;

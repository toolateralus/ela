--- conflicted
+++ resolved
@@ -75,14 +75,9 @@
     return {};
   }
 
-<<<<<<< HEAD
-  auto return_type = void_type();
-  visitor_flags |= VisitorBase::FLAG_FUNCTION_ROOT_LEVEL_BLOCK;
-=======
->>>>>>> 1ccfab81
   auto control_flow = std::any_cast<ControlFlow>(node->block.get()->accept(this));
   if (control_flow.type == -1) {
-    control_flow.type = find_type_id("void", {});
+    control_flow.type = void_type();
   }
 
   if ((control_flow.flags & BLOCK_FLAGS_CONTINUE) != 0) {
@@ -136,38 +131,6 @@
         dynamic_cast<ASTContinue *>(statement) ||
         dynamic_cast<ASTBreak *>(statement)
     ) {
-<<<<<<< HEAD
-      control_flow = std::any_cast<ControlFlow>(result);
-    } else if (dynamic_cast<ASTContinue *>(statement)) {
-      control_flow.flags = BLOCK_FLAGS_CONTINUE;
-    } else if (dynamic_cast<ASTBreak *>(statement)) {
-      control_flow.flags = BLOCK_FLAGS_BREAK;
-    } else if (auto ret = dynamic_cast<ASTReturn *>(statement)) {
-      control_flow.flags = BLOCK_FLAGS_RETURN;
-      if (ret->expression.is_not_null()) {
-        control_flow.type = int_from_any(ret->expression.get()->accept(this));
-      } else {
-        control_flow.type = void_type();
-      }
-    }
-    flags |= control_flow.flags;
-    if ((control_flow.flags & BLOCK_FLAGS_RETURN) != 0) {
-      check_return_type_consistency(return_type, control_flow.type, node);
-    }
-    if ((control_flow.flags & BLOCK_FLAGS_FALL_THROUGH) == 0) {
-      flags &= ~BLOCK_FLAGS_FALL_THROUGH;
-    }
-  }
-
-  if (return_type == -1) {
-    return_type = void_type();
-  }
-
-  if (fn_root_level && return_type != void_type() &&
-      flags != BLOCK_FLAGS_RETURN) {
-    throw_error("Not all code paths return a value.", ERROR_FAILURE,
-                node->source_tokens);
-=======
       auto stmnt_cf = std::any_cast<ControlFlow>(result);
       block_cf.flags |= stmnt_cf.flags;
       if ((stmnt_cf.flags & BLOCK_FLAGS_RETURN) != 0) {
@@ -177,7 +140,6 @@
         block_cf.flags &= ~BLOCK_FLAGS_FALL_THROUGH;
       }
     }
->>>>>>> 1ccfab81
   }
 
   node->flags = block_cf.flags;

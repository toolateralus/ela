--- conflicted
+++ resolved
@@ -1552,10 +1552,7 @@
   }
 }
 
-<<<<<<< HEAD
-=======
 // #def increment_test;
->>>>>>> 7fc700c5
 #ifdef increment_test {
 // ! Somehow in the cleanup i broke postfix AND prefix increment operators 
 // ! When used with dot expressions. Whut Teh ****?

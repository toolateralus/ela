#import core
#import directory
#import dlfcn
#import file
#import raylib
#import gl
#import interned_string
#import json
#import memory
#import net
#import pthread
#import reflection

#c_flags "-fsanitize=address,leak,undefined"

XaryuStruct :: struct {
  f: float ;
}

InitListTestCtorStruct :: struct {
  z : int;
  #ctor :: fn(n : int, f: int) {
    z = n * f;
  }
}

Reflector :: struct {
  n: int;
}

InitListStruct :: struct {
  a: int;
  b: int;
  c: int;
}

Union :: union {
  a: int;
  b: int;
  c: int;
  method :: fn(n: int) {
    assert("union equality check in method failed", n == a && n == b && n == c);
  }
  #ctor :: fn() {
    a = -1;
  }
  #dtor :: fn() {
  }
}
_Vec2 :: union {
  #anon :: struct {
    x: int;
    y: int;
    z: int;
  };
  values: int[3] ;

  method :: fn(n: int) {
    assert("union equality check in method failed", n == x && n == y && n == z);
    assert("union equality check in method failed", n == values[0] && n == values[1] && n == values[2]);
  }

  something :: fn() -> #self {
    return #make(#self);
  }

  #ctor :: fn(_x : int, _y, _z) {
    x = _x;
    y = _y;
    z = _z;
  }

  #ctor :: fn() {
    memset(#make(void*, values), 0, sizeof(int) * 3);
    x=0;
    y=0;
    z=0;
  }

  #dtor :: fn() {
  }
}

CustomIteratorStruct :: struct {
  value: int*;

  #ctor :: fn() {
    value = malloc(sizeof(int) * 10);
    memset(value, 0, sizeof(int) * 10);
  }

  begin :: fn() -> int * {
    return value;
  }
  end :: fn() -> int * {
    return value + 10;
  }
  #dtor :: fn() {
    free(value);
  }
}

Constructible :: struct {
  x: float32;
  #ctor :: fn(_x: float32) {
      x = _x;
  }
  #ctor :: fn(other: Constructible) {
      x = other.x;
  }
  #ctor :: fn() {
    x = 10.0;
  }
}

JVector2 :: struct {
  x: float32;
  y: float32;
}

JVector3 :: struct {
  vec2: JVector2;
  z: float32;
}

Node :: struct {
  next: Node*;
}

Array :: struct {
  ptr: Node[10];
}

IHaveAMethod :: struct {
  method :: fn() -> float32 {
      return 0.0;
  }
  parameter_method :: fn(x: float32) -> float32 {
      return x;
  }
}

InitListTest :: struct {
  n : int;
}
XarBarInitListTestStruct :: struct {
  x: float;
  y: float;
}
Xaryu :: struct {
  value: int;
  to_string :: fn() -> string {
    return "XarBar";
  }
}
OperatorOverloadTest :: struct {
  value: int = 0;

  #operator(+) :: fn(something: OperatorOverloadTest) -> int {
    return value + something.value;
  }
  #operator(-) :: fn(something: OperatorOverloadTest) -> int {
    return value - something.value;
  }
  #operator(*) :: fn(something: OperatorOverloadTest) -> int {
    return value * something.value;
  }
  #operator(/) :: fn(something: OperatorOverloadTest) -> int {
    return value / something.value;
  }
  #operator(%) :: fn(something: OperatorOverloadTest) -> int {
    return value % something.value;
  }
  #operator(&) :: fn(something: OperatorOverloadTest) -> int {
    return value & something.value;
  }
  #operator(|) :: fn(something: OperatorOverloadTest) -> int {
    return value | something.value;
  }
  #operator(^) :: fn(something: OperatorOverloadTest) -> int {
    return value ^ something.value;
  }
  #operator(~) :: fn() -> int {
    return ~value;
  }
  #operator(<<) :: fn(something: OperatorOverloadTest) -> int {
    return value << something.value;
  }
  #operator(>>) :: fn(something: OperatorOverloadTest) -> int {
    return value >> something.value;
  }
  #operator(+=) :: fn(something: OperatorOverloadTest) -> int {
    value += something.value;
    return value;
  }
  #operator(-=) :: fn(something: OperatorOverloadTest) -> int {
    value -= something.value;
    return value;
  }
  #operator(*=) :: fn(something: OperatorOverloadTest) -> int {
    value *= something.value;
    return value;
  }
  #operator(/=) :: fn(something: OperatorOverloadTest) -> int {
    value /= something.value;
    return value;
  }
  #operator(%=) :: fn(something: OperatorOverloadTest) -> int {
    value %= something.value;
    return value;
  }
  #operator(&=) :: fn(something: OperatorOverloadTest) -> int {
    value &= something.value;
    return value;
  }
  #operator(|=) :: fn(something: OperatorOverloadTest) -> int {
    value |= something.value;
    return value;
  }
  #operator(^=) :: fn(something: OperatorOverloadTest) -> int {
    value ^= something.value;
    return value;
  }
  #operator(<<=) :: fn(something: OperatorOverloadTest) -> int {
    value <<= something.value;
    return value;
  }
  #operator(>>=) :: fn(something: OperatorOverloadTest) -> int {
    value >>= something.value;
    return value;
  }
  #operator(++) :: fn() -> int {
    return ++value;
  }
  #operator(--) :: fn() -> int {
    return --value;
  }
  #operator(==) :: fn(something: OperatorOverloadTest) -> bool {
    return value == something.value;
  }
  #operator(!=) :: fn(something: OperatorOverloadTest) -> bool {
    return value != something.value;
  }
  #operator(<) :: fn(something: OperatorOverloadTest) -> bool {
    return value < something.value;
  }
  #operator(<=) :: fn(something: OperatorOverloadTest) -> bool {
    return value <= something.value;
  }
  #operator(>) :: fn(something: OperatorOverloadTest) -> bool {
    return value > something.value;
  }
  #operator(>=) :: fn(something: OperatorOverloadTest) -> bool {
    return value >= something.value;
  }
  #operator([]) :: fn(n: int) -> int {
    base: int = 10;
    return n + base;
  }
  to_string :: fn() -> char *  {
    str: char* = malloc(sizeof(char *) * 1);
    sprintf(str, "%d", value);
    return str;
  }
}

#flags Banana :: enum  {
  Unripe,
  Ripe,
  Overripe,
  Rotten,
}

MyEnum :: enum {
  Some,
  Other,
  Value = 100 * 2,
}

MakeStruct2 :: struct {
  f: float;
  n: int;
}

SwitchCaseEnum :: enum {
  SwitchVariant0,
  SwitchVariant1,
}



#test test_for :: fn() {
  for i in 0..10 {
    assert("i should be less than 10", i < 10);
    return;
  }

  for i in 10..0 {
    assert("i should be greater than 0", i > 0);
    return;
  }

  arr: s32[];
  for v in arr {
      assert("Unexpected case in array loop", false);
      return;
  }
  assert("End of test_for reached", true);
}

#test test_while :: fn() {
  b: bool = true;
  while b {
      assert("while condition == true", b == true);
      return;
  }
  assert("End of test_while reached", true);
}

#test test_if_1 :: fn() {
  v: bool = true;
  hit: bool = false;
  if v {
      assert("v should be true", v == true);
      hit = true;
  } else {
      assert("Unexpected case", false);
  }
  assert("failed to fall through if statement", hit);
}

#test test_if_2 :: fn() {
  v: bool = false;
  hit: bool = true;
  if v {
      assert("Unexpected case", false);
  } else if !v {
      hit = true;
  }
  assert("fell through if else, but didn't set the variable", hit);
}

#test test_if_3 :: fn() {
  v: bool = false;
  hit: bool = true;
  if v {
      assert("Unexpected case", false);
  } else if v {
      assert("Unexpected case", false);
  } else {
      hit = true;
  }
  assert("fell though if,if_else,else but didn't set the variable", hit);
}

#test test_comp_assign :: fn() {
  deref: s32 = 1;
  deref += deref;
  assert("+=", deref == 2);
  deref -= deref;
  assert("-=", deref == 0);
  deref *= deref;
  assert("*=)", deref == 0);
  deref = 2;
  deref /= deref;
  assert("/=", deref == 1);
  deref = 2;
  deref %= deref;
  assert("%=", deref == 0);
  deref &= deref;
  assert("&=", deref == 0);
  deref |= deref;
  assert("|=", deref == 0);
  deref ^= deref;
  assert("^=", deref == 0);
  deref <<= deref;
  assert("<<=", deref == 0);
  deref >>= deref;
  assert(">>=", deref == 0);
}

#test test_operators :: fn() {
  left: s32 = 1;
  right: s32 = 1;
  result: s32;
  result_bool: bool;
  result_bool = left == right;
  assert("left should equal right", result_bool == true);
  result_bool = left != right;
  assert("left should not equal right", result_bool == false);
  result_bool = left < right;
  assert("left should not be less than right", result_bool == false);
  result_bool = left > right;
  assert("left should not be greater than right", result_bool == false);
  result_bool = left <= right;
  assert("left should be less than or equal to right", result_bool == true);
  result_bool = left >= right;
  assert("left should be greater than or equal to right", result_bool == true);
  result_bool = left && right;
  assert("left and right should be true", result_bool == true);
  result_bool = left || right;
  assert("left or right should be true", result_bool == true);

  result = left + right;
  assert("left + right should be 2", result == 2);
  result = left - right;
  assert("left - right should be 0", result == 0);
  result = left * right;
  assert("left * right should be 1", result == 1);
  result = left / right;
  assert("left / right should be 1", result == 1);
  result = left % right;
  assert("left % right should be 0", result == 0);
  result = left & right;
  assert("left & right should be 1", result == 1);
  result = left | right;
  assert("left | right should be 1", result == 1);
  result = left ^ right;
  assert("left ^ right should be 0", result == 0);
  result = left << right;
  assert("left << right should be 2", result == 2);
  result = left >> right;
  assert("left >> right should be 0", result == 0);
}

#test test_relational_results :: fn() {
  test1: bool = (1 == 1 + 2) || 1 == 2;
  test2: bool = (3 > 2) && (2 < 4);
  test3: bool = !(5 <= 5) || (6 >= 6);
  test4: bool = (7 != 8) && (9 == 9);
  assert("test1 should be false", test1 == false);
  assert("test2 should be true", test2 == true);
  assert("test3 should be true", test3 == true);
  assert("test4 should be true", test4 == true);
}

#test test_address_of :: fn() {
  v: s32 = 0;
  addr_of_v: s32* = &v;
  assert("address of grabbed a non-null ptr", addr_of_v != null);
  v = *addr_of_v;
  assert("deref'ing a ptr grabbed with &v failed to == the same value as when it was defined.", v == 0);
}

#test test_malloc :: fn() {
  ptr: s32* = malloc(4);
  assert("malloc'd pointer was null", ptr != null);
  free(ptr);
  ptr = null;
  assert("freed ptr and set to null was not == null", ptr == null);
}

many_params :: fn(a: float32, b, c, d) -> float32 {
  return a * b * c * d;
}

mul_params :: fn(n: float32, f) -> float32 {
  return n * f;
}

#test test_param :: fn() {
  assert("params of 1.5 * 2.0 expected to equal 3.0", mul_params(1.5, 2.0) == 3.0);
  assert("multiplying many params failed, or default param", many_params(1.0, 2.0, 4.0, 1.0) == 8.0);
}

returns :: fn() -> s32  {
  return 1;
}

#test test_implicit_numerical_casting :: fn() {
  u1: u8;
  u2: u16 = u1;
  u3: u32 = u2;
  u4: u64 = u3;
  assert("unable to upcast successfully", u4 == u1);

  s1: s8;
  s2: s16 = s1;
  s3: s32 = s2;
  s4: s64 = s3;
  assert("unable to upcast successfully", s1 == s4);

  f: float;
  f1: float64 = f;
  assert("unable to upcast successfully", f == f1);
}

#test test_return_value :: fn() {
  assert("function expected to return 1", returns() == 1);
}

#test test_struct_single_level :: fn() {
  v: JVector2;
  assert("v.x != 0.0", v.x == 0.0);
  assert("v.y != 0.0", v.y == 0.0);
}

#test test_struct_nested_once :: fn() {
  v: JVector3;
  assert("v.vec2.x != 0.0", v.vec2.x == 0.0);
  assert("v.vec2.y != 0.0", v.vec2.y == 0.0);
  assert("v.z != 0.0", v.z == 0.0);
}

#test test_struct_assign_member :: fn() {
  v: JVector2;
  v.x = 10.0;
  v.y = 10.0;
  assert("assigning v.x = 10.0 failed", v.x == 10.0);
  assert("assigning v.y = 10.0 failed", v.y == 10.0);
}

#test test_struct_assign_nested_member :: fn() {
  v: JVector3;
  v.vec2.x = 1.0;
  v.vec2.y = 2.0;
  v.z = 3.0;
  assert("assigning v.vec2.x = 1.0 failed", v.vec2.x == 1.0);
  assert("assigning v.vec2.y = 1.0 failed", v.vec2.y == 2.0);
  assert("assigning v.z = 3.0 failed", v.z == 3.0);
}

struct_as_param :: fn(v: JVector2)  -> float32 {
  return v.x;
}

#test test_struct_as_param :: fn() {
  v: JVector2;
  assert("", struct_as_param(v) == 0.0);
}

something :: fn(f: float32) -> float32 {
  return f;
}

#test test_struct_member_as_param :: fn() {
  v: JVector2;
  assert("passing dot expr struct member as param failed", something(v.x) == 0.0);
}

#test test_local_function :: fn() {
  local_function :: fn() -> s32 {
      return 0;
  }
  assert("failed to get 0 from local function call", local_function() == 0);
}

#test test_chained_dot_subscript :: fn() {
  a: Array;
  a.ptr[0].next = null;
  assert("failure: a.ptr[0].next != null", a.ptr[0].next == null);

  n: Node ;
  a.ptr[0].next = &n;
  assert("failure: a.ptr[0].next != null", a.ptr[0].next != null);
}

#test test_subscript :: fn() {
  arr: s32[100];
  arr[50] = 0;
  assert("subscript 50 on s32[100] failed to == 0", arr[50] == 0);
  n: int;
  ++n;
}

#test test_referencing_pointer :: fn() {
  node: Node;
  node.next = malloc(sizeof(Node));
  other: Node;
  node.next.next = &other;
  assert("mallocing 'next' of 'Node' failed.", node.next != null);
  assert("dereferencing other into node.next failed.", node.next.next != null);
  free(node.next);
}

// testing conflicting definitons. expected: compiler error if failed.
#test for_loop_2 :: fn() {
  for i in 0..10 {
      i = i;
  }
  for i in 0..10 {
    i = i;
  }

  array: int[];

  for k in array {
    k = k;
  }
  for *k in array {
    k = k;
  }
}

#test make_parameterless :: fn() {
  n := #make(Constructible);
  assert("default construction failed.", n.x == 10.0);
}

#test test_copy_make :: fn() {
  c: Constructible;
  c1: Constructible = #make(Constructible, c);
  assert("failed to copy construct Constructible (struct)", c1.x == c.x);
}


#test test_make :: fn() {
  c := Constructible{10.0};
  ms2 := MakeStruct2{0.0, 10};
  assert("failed to construct", c.x == 10.0);
}

#test test_make_cast :: fn() {
  big: u16 = #make(u16, 65365);
  small: u8 = #make(u8, big);
  assert("failed to down cast", small == (big % 255));
}

#test test_method :: fn() {
  owner: IHaveAMethod ;
  assert("failed to get 0.0 from method.", owner.method() == 0.0);
  assert("failed to get 0.0 from method (passing back param).", owner.parameter_method(0.0) == 0.0);
}

#test test_enum_flags :: fn() {
  flags := Banana::Unripe | Banana::Overripe;
  assert("flags & Banana::Unripe failed.", (flags & Banana::Unripe) != 0);
}

#test test_regular_enum :: fn() {
  value := MyEnum::Some;
  value1 := MyEnum::Value;
  assert("MyEnum::Value failed to == 100 * 2", value1 == 100 * 2);
  assert("Zero case of enum did not equal 0", value == 0);
}

#test test_type_alias :: fn() {
  #alias XaryuBarSchnar :: int;
  i: XaryuBarSchnar = 0;
  assert("type alias failed", i == 0);
}

#test test_comp_assign_non_iden :: fn() {
  arr: float32[12];
  arr[0] = 10;
  arr[0] += 10;
  assert("comp assign arr[0] += 10 failed to == 20.", arr[0] == 20);

  xarbars:  XaryuStruct[1];
  xarbars[0].f = 10.0;
  xarbars[0].f += 10.0;
  assert("comp assign xarbars[0].f += 10.0; failed to == 20.0", xarbars[0].f == 20.0);
}

#test test_union_type :: fn() {
  test_union: Union;
  test_union.a = 10;
  assert("union variants failed to equal each other", test_union.a == test_union.b && test_union.b == test_union.c);
  test_union.method(10);
}

#test test_two_way_implicit_conversion_bin_ops :: fn() {
  v: s32;
  v1: s8;
  f: float32;
  assert("failed to convert both ways", v + v1 == 0 && v1 + v == 0);
}

#test test_union_type_anonymous_sub_struct :: fn() {
  vec: _Vec2;
  vec.method(0); // this does the assertions
}

#test test_new :: fn() {
  vec: _Vec2* = new _Vec2(10, 10, 10);
  vec1: _Vec2* = new _Vec2(10, 10, 10);
  assert("new allocated structs using ctor failed to equal each other", vec.x == vec1.x && vec.y == vec1.y && vec.z == vec1.z);
  delete (vec, vec1);
}

#test test_delete :: fn() {
	arr := new int;
	arr2 := new int;
	delete(arr, arr2);
  assert("delete", arr == null && arr2 == null);
}

MojStruktIter :: struct{
  data: int[10];
  begin :: fn() -> int* {
    return (int*)data;
  }
  end :: fn() -> int* {
    return (int*)data + 10;
  }
}

#test test_defined_iterator ::fn() {
  count := 0;
  new_struct : MojStruktIter;
  for item in new_struct {
    count += 1;
  }
  assert("custom iterator failed to iterate correctly", count == 10);
}

#test custom_iterator_increment :: fn() {
  for i in #make(Range, 0, 10, 2) {
    assert("iter increment failed to be divisible by 2", i % 2 == 0);
  }
  for i in #make(Range, 0, 10, 3) {
    assert("iter increment failed to be divisible by 3", i % 3 == 0);
  }
}

#test ptr_iter_range_base :: fn() {
  array: s8[] = {0,1,2,3};
  n: int ;
  for *v in array {
    assert("", n == *v);
    ++n;
  }

  n = 0;
  // TODO: tidy up the confusing and often strangely inconsistent semantics around construction of types.
  arr : s8[]* = new s8[] ({0,1,2,3});
  for v in *arr {
    assert("", n == v);
    ++n;
  }
  delete(arr);
}

#test test_custom_iterator :: fn() {
  iter: CustomIteratorStruct;
  n: int;
  for k in iter {
    assert("iterator value failed to equal 0", k == 0);
    n++;
  }
  assert("failed to iterate the appropriate number of times", n == 10);
}

#test test_string :: fn() {
  my_string : string = "Xaryu Baryu";
  assert("string length failed to equal expected value", my_string.length == 11);
}

#test test_array :: fn() {
  array : int[] = {0, 1, 2, 3, 4, 5, 6, 7, 8, 9, 10};
  assert("array length failed to equal expected value", array.length == 11);
  // !BUG: we need to fix this.
  // !This throws C++ errors during compilation
  // !because initializer lists have strangely strict typing
  // !compared to normal narrowing rules.
  // !bool[] arr = {0,1,2,3,4,5};
}

#test test_aliasing :: fn() {
  #alias int_ptr :: int*;
  p: int* = malloc(sizeof(int));
  other: int_ptr  = p;
  assert("alias failed to equal pointed to type field.", p == other);
  free(p);
}

#test test_string_interpolation :: fn() {
  xarbar: Xaryu;
  interp: string = $"{xarbar}";
  assert("unexpected interpolated string value", strcmp(interp.data, "XarBar") == 0);
  interp = $"{(1 + 1) * 2}";
  assert("unexpected interpolated string value", strcmp(interp.data, "4") == 0);
}

overloaded :: fn(n: int , y) -> int {
  return n * y;
}

overloaded :: fn(n: int) -> int {
  return n;
}

overloaded :: fn(n: int, y: float) -> float {
  return n * y;
}

overloaded :: fn(f: float ) -> float {
  return f;
}

overloaded :: fn(xaryu: Xaryu ) -> Xaryu {
  return xaryu;
}


#test test_operator_overload :: fn() {
  opstr1: OperatorOverloadTest;
  opstr2: OperatorOverloadTest;
  opstr1.value = 10;
  opstr2.value = 5;
  assert("Addition operator overload failed",                   opstr1 + opstr2 == 15);
  assert("Subtraction operator overload failed",                opstr1 - opstr2 == 5);
  assert("Multiplication operator overload failed",             opstr1 * opstr2 == 50);
  assert("Division operator overload failed",                   opstr1 / opstr2 == 2);
  assert("Modulus operator overload failed",                    opstr1 % opstr2 == 0);
  assert("Bitwise AND operator overload failed",                opstr1 & opstr2 == 0);
  assert("Bitwise OR operator overload failed",                 opstr1 | opstr2 == 15);
  assert("Bitwise XOR operator overload failed",                opstr1 ^ opstr2 == 15);
  assert("Bitwise NOT operator overload failed",                ~opstr1 == -11);
  assert("Left shift operator overload failed",                 opstr1 << opstr2 == 320);
  assert("Right shift operator overload failed",                opstr1 >> opstr2 == 0);
  ++opstr1;
  assert("Increment operator overload failed",                  opstr1.value == 11);
  --opstr1;
  assert("Decrement operator overload failed",                  opstr1.value == 10);
  assert("Equality operator overload failed",                   opstr1 == opstr2 == false);
  assert("Inequality operator overload failed",                 opstr1 != opstr2 == true);
  assert("Less than operator overload failed",                  opstr1 < opstr2 == false);
  assert("Less than or equal operator overload failed",         opstr1 <= opstr2 == false);
  assert("Greater than operator overload failed",               opstr1 > opstr2 == true);
  assert("Greater than or equal operator overload failed",      opstr1 >= opstr2 == true);
  assert("Subscript operator didn't return '30'",               opstr1[20] == 30);
}
#test test_comp_assign_overloads :: fn() {
  opstr1: OperatorOverloadTest;
  opstr2: OperatorOverloadTest;
  opstr1.value = 10;
  opstr2.value = 5;
  opstr1 += opstr2;
  assert("Addition assignment operator overload failed",        opstr1.value == 15);
  opstr1 -= opstr2;
  assert("Subtraction assignment operator overload failed",     opstr1.value == 10);
  opstr1 *= opstr2;
  assert("Multiplication assignment operator overload failed",  opstr1.value == 50);
  opstr1 /= opstr2;
  assert("Division assignment operator overload failed",        opstr1.value == 10);
  opstr1 %= opstr2;
  assert("Modulus assignment operator overload failed",         opstr1.value == 0);
  opstr1 &= opstr2;
  assert("Bitwise AND assignment operator overload failed",     opstr1.value == 0);
  opstr1 |= opstr2;
  assert("Bitwise OR assignment operator overload failed",      opstr1.value == 5);
  opstr1 ^= opstr2;
  assert("Bitwise XOR assignment operator overload failed",     opstr1.value == 0);
  opstr1 <<= opstr2;
  assert("Left shift assignment operator overload failed",      opstr1.value == 0);
  opstr1 >>= opstr2;
  assert("Right shift assignment operator overload failed",     opstr1.value == 0);
}

#test test_initializer_lists :: fn() {
    scalar: int = {0};
    arr: int[]  = {0, 1, 2};
    fixed: int[3] = {0, 1, 2};
    str: InitListStruct = {0, 0, 0};

    //! BUG This thing is broken because we provide too many elements to the init list, however our type checker fails to catch it and you get a C++ massive annoying errer.
    //! This line causes a segfault:
    //  InitListStruct[] strArr = {{0, 0, 0, 4}, {0, 0, 0}, {0, 0, 0}};

    strArr: InitListStruct[]  = {{0, 0, 0}, {0, 0, 0}, {0, 0, 0}}; // ! Comment this out to test.
    strArr1: InitListStruct[3] = {{0, 0, 0}, {0, 0, 0}, {0, 0, 0}};

    expected_arr: int[] = {0, 1, 2};
    for i in 0..arr.length {
      assert("Array element mismatch", arr[i] == expected_arr[i]);
    }

    expected_fixed: int[3] = {0, 1, 2};
    for i in 0..3 {
      assert("Fixed array element mismatch", fixed[i] == expected_fixed[i]);
    }

    assert("Struct element mismatch", str.a == 0);
    assert("Struct element mismatch", str.b == 0);
    assert("Struct element mismatch", str.c == 0);

    expected_strArr: InitListStruct[]  = {{0, 0, 0}, {0, 0, 0}, {0, 0, 0}};
    for i in 0..strArr.length {
      assert("Struct array element mismatch", strArr[i].a == expected_strArr[i].a);
      assert("Struct array element mismatch", strArr[i].b == expected_strArr[i].b);
      assert("Struct array element mismatch", strArr[i].c == expected_strArr[i].c);
    }

    // Assertions for strArr1
    expected_strArr1: InitListStruct[3]  = {{0, 0, 0}, {0, 0, 0}, {0, 0, 0}};
    for i in 0..3 {
      assert("Fixed struct array element mismatch", strArr1[i].a == expected_strArr1[i].a);
      assert("Fixed struct array element mismatch", strArr1[i].b == expected_strArr1[i].b);
      assert("Fixed struct array element mismatch", strArr1[i].c == expected_strArr1[i].c);
    }
}

#test test_cast :: fn() {
  n: int = 10;
  f: float  = n as float;
  assert("Cast failed", f == 10.0);
}

#test test_underscores_in_number_literals :: fn() {
  n: int = 1_000_000;
  assert("number literal with underscores failed to equal expected value", n == 1000000)
}

#test test_array_concat_operator :: fn() {
  array: int[];
  array ~= 10;
  assert("concat operator failed", array.length == 1);
}

#test test_array_pop_operator :: fn() {
  array: int[];
  for i in 0..100 {
    array ~= 10;
  }
  n: int;
  for i in 0..100 {
    n = ~array;
  }
  assert("pop operator failed", array.length == 0 && n == 10);
}

#test test_array_erase_operator :: fn() {
  array: int[] ;
  array ~= 10;
  array ~~ 10;
  assert("failed to erase element from array with ~~", array.length == 0);
}

New :: fn(v: XarBarInitListTestStruct) -> XarBarInitListTestStruct {
  return v;
}

#test test_init_list_as_implicit_parameter :: fn() {
  v := New({0.0, 0.0});
  assert("failed", v.x == 0.0 && v.y == 0.0);
}

#test test_range_based_for_loop_exclusive :: fn() {
  n: int;
  ten := 10;
  zero := 0;

  for i in 0..10 {
    n = i;
  }

  for i in 0..ten {
    n = i;
  }

  for i in zero..ten {
    n = i;
  }

  for i in zero..10 {
    n = i;
  }

  assert("Range based for loop failed.", n == 9);
}

#test test_multidimensional_arrays :: fn() {
  array: int[5][5];
  for x in 0..5 {
    for y in 0..5 {
      array[x][y] = x * y;
    }
  }

  for x in 0..5 {
    for y in 0..5 {
      assert("multidimensional failure", array[x][y] == x * y);
    }
  }

  dynamic : s64[][];
  for x in 0..5 {
    dynamic ~= #make(s64[]);
    for y in 0..5 {
      dynamic[x] ~= x * y;
    }
  }

  assert("length failed", dynamic.length == 5);

  for x in 0..5 {
    for y in 0..5 {
      assert("multidimensional failure", dynamic[x][y] == x * y);
    }
  }
}

#test test_map_aka_associative_array :: fn() {
  variables: int[string];
  map1: int*[char*];

  str1 := #make(string, "Key1");
  str2 := #make(string, "Key2");
  str3 := #make(string, "shouldn't exist");

  variables[str1] = 100;
  variables[str2] = 200;

  assert("Expected: 100", variables[str1] == 100);
  assert("Expected: 200", variables[str2] == 200);

  assert("Didn't contain known key.", variables.contains(str1));
  assert("Map contained incorrect key.", !variables.contains(str3));

  variables[str1] = 300;
  assert("Expected: 300", variables[str1] == 300);

  variables[str1] = 0;
  assert("Expected: 0", variables[str1] == 0);

  map1["Something"] = new int(200);
  assert("Expected: 200", *map1["Something"] == 200);

  *map1["Something"] = 400;
  assert("Expected: 400", *map1["Something"] == 400);

  map1["Another"] = new int(500);
  assert("Expected: 500", *map1["Another"] == 500);

  delete(map1["Something"]);
  delete(map1["Another"]);

  // ! BUG : Cannot use multi-dimensional maps. It's terribly designed and needs a rework.
  // ! really, maps should be eliminated and be replaced once generics are back in the language.
}

returns_an_init_list  :: fn() -> InitListTest {
  return {0};
}

infers_argument_from_init_list :: fn(t: InitListTest) -> InitListTest {
  return t;
}

#test test_init_list_comprehensive :: fn() {
  assert("Init list failed to return from function", returns_an_init_list().n == 0);
  assert("Init list failed to infer from parameter signature", infers_argument_from_init_list({0}).n == 0);
  empty_init_list := InitListTest{};

}

#test subscript_string :: fn() {
  s: string = #make(string, "0,1,2,3");
  s[0] = 10;
}

switch_helper :: fn() -> int {
  number := 5;
  switch number {
    0: { return 0; }
    5: { return 5; }
  }
  return 1;
}

#test test_switch_statements :: fn() {
  integer: int;

  passed := false;
  switch integer {
    0: { passed = true; }
    1: { assert("Switch on int case failed", false);  }
  }

  assert("Failed to hit positive switch case for integer", passed);
  str: string = "Hello!";

  passed = false;
  switch str {
    string{"Hello"}: { assert("Switch case on string failed", false); }
    string{"Hello!"}: { passed = true; }
  }
  assert("Failed to hit positive switch case for string", passed);

  passed = false;
  switch SwitchCaseEnum::SwitchVariant0 {
    SwitchCaseEnum::SwitchVariant0: {
      passed = true;
    }
    SwitchCaseEnum::SwitchVariant1: {
      assert("Switch on enum value failed", false);
    }
  }
  assert("Failed to hit positive switch case for enum", passed);

  /*  With return value as expression :  */

  new_int := switch integer {
    0: { return integer; }
    1: { return -1; }
  }

  assert("Return value of switch statement failed", new_int == integer);

  // test range based shiz.
  passed = false;
  switch 0 {
    0..10: {
      passed = true;
    }
    10..20: {
      assert("switch on range passing in number failed", false);
    }
  }
  assert("Failed to pass range based switch statement", passed);

  assert("Returns in switched failed", switch_helper() == 5);
}

#test test_range_var :: fn() {
  r : Range = 0..10;
  assert("range variable failed", r.first == 0 && r.last == 10);

  i: int;
  for z in r {
    assert("range iteration failed", i == z);
    i++;
  }
}

#test test_slicing_array :: fn() {
  arr := #make(s64[], 1000);
  assert("Length", arr.length == 1000);

  /*
    Ranges are always max-exclusive right now.
    0..10 == 0->9;
    We don't currently have a way to represent max inclusive ranges.
  */
  for i in 0..10 {
    arr[i] = 100;
  }

  subarr := arr[0..10];

  for i in 0..10 {
    assert("Slice failed", subarr[i] == arr[i]);
  }

  assert("Slice failed", subarr.length == 10);
}

#test test_switch_statement :: fn() {
  arr := #make(s64[], 1000);
  assert("Length", arr.length == 1000);

  /*
    Ranges are always max-exclusive right now.
    0..10 == 0->9;
    We don't currently have a way to represent max inclusive ranges.
  */
  for i in 0..10 {
    arr[i] = 100;
  }

  subarr := arr[0..10];

  for i in 0..10 {
    assert("Slice failed", subarr[i] == arr[i]);
  }

  assert("Slice failed", subarr.length == 10);
}

#test test_init_list_ctor :: fn() {
  i : InitListTestCtorStruct = {5, 5};
  assert("init list calling ctor failed", i.z == 25);
}

func_returns_tuple :: fn() -> (int, int) {
  return (10, 10);
}

func_takes_tuple_arg :: fn(tuple: (int, int)) -> (int, int) {
  a, b := tuple;
  return (a + 10, b + 10);
}

#test test_tuples :: fn() {
  t1 : (int, int, int) = (0, 1, 2);
  {
    a,b,c := t1;
    assert("Declaring typed tuple failed.", a == 0 && b == 1 && c == 2);
  }

  t2 := (3, 2, 1, 0);

  {
    a,b,c,d := t2;
    assert("Destructuring inferred tuple failed.", a == 3 && b == 2 && c == 1 && d == 0);
  }

  array : (int, int)[] = {(10, 10)};
  array ~= (10, 10);

  {
    a, b := array[0];
    assert("Storing tuple in array failed", a == 10 && b == 10);
  }

  ptr : (int, int)* = new (int, int)(10, 10);
  {
    a, b := *ptr;
    assert("Calling new with tuple failed", a == 10 && b == 10);
  }
  delete(ptr);

  ptr_arr: (int, int)*[];
  ptr_arr ~= new (int, int)(10, 10);

  {
    a, b := *(ptr_arr[0]);
    assert("Calling new with tuple failed", a == 10 && b == 10);
  }

  delete(ptr_arr[0]);

  {
    a, b := func_returns_tuple();
    assert("returning tuple from function failed", a == 10 && b == 10);
  }

  {
    tuple := (0, 0);
    a, b := func_takes_tuple_arg(tuple);
    assert("returning tuple from function that took it as arg and mutated it failed", a == 10 && b == 10);
  }

  nested := (1, (2, 3));

  {
    _, tup := nested;
    a, b := tup;
    assert("nested tup failed", a == 2 && b == 3 && _ == 1);
  }

}

#test test_set_field_with_reflection :: fn() {
 reflector: Reflector;
 type := #type(Reflector);
 field := type.fields[0];
 integer: int = 100;
 field.set(&reflector, integer);
 assert("reflection field.set() failed.", reflector.n == 100);
}

#test test_get_field_with_reflection :: fn() {
 reflector: Reflector;
 reflector.n = 100;
 type := #type(Reflector);
 field := type.fields[0];
 n := *(field.get(&reflector) as int*);
 assert("reflection field.set() failed.", n == 100);
}

#test test_function_overloads :: fn() {
  t := #type(overloaded(10));
  assert("overload with integer arg failed to call", strcmp(t.name, "int") == 0);
  t = #type(overloaded(12.5));
  assert("overload with float arg failed to call", strcmp(t.name, "float") == 0);
  xaryu: Xaryu;
  xaryu.value = 100;
  t = #type(overloaded(xaryu));
  assert("overload with float arg failed to call", strcmp(t.name, "Xaryu") == 0);

  assert("overload with different number of parameters failed", overloaded(1, 2) == 2);

  /*
    ! Bug. Overloads fail to get the actual correct overload often when theres a similar first parameter,
    ! But there's a different following parameter. There's probably a repro on this.
  */
  //! assert("overload with different number of parameters failed", overloaded(1, 2.0) == 2);

}

JsonValueDeleter :: struct {
  vals: JsonValue*[];
  add :: fn(val: JsonValue*) {
    vals ~= val;
  }
  #dtor :: fn() {
    for val in vals {
      delete(val);
    }
  }
}

#test test_json_types :: fn() {
  deleter: JsonValueDeleter;
  val : JsonValue*;

  val = json_parse_string("true");
  deleter.add(val);
  assert("bool", val.is_boolean());

  val = json_parse_string("32.1");
  deleter.add(val);
  assert("number", val.is_number());

  val = json_parse_string("\"hello\"");
  deleter.add(val);
  assert("string", val.is_string());

  val = json_parse_string("[1, 2, 3]");
  deleter.add(val);
  assert("array", val.is_array());

  val = json_parse_string("{\"key\": \"value\"}");
  deleter.add(val);
  assert("object", val.is_object());

  val = json_parse_string("null");
  deleter.add(val);
  assert("null", val.is_null());
}

#test test_json_values :: fn() {
  deleter: JsonValueDeleter;
  val : JsonValue*;

  val = json_parse_string("true");
  deleter.add(val);
  assert("bool", val.as_boolean() == true);

  val = json_parse_string("32.1");
  deleter.add(val);
  assert("number", val.as_number() == atof("32.1"));

  val = json_parse_string("\"hello\"");
  deleter.add(val);
  assert("string", val.as_string() == "hello");

  val = json_parse_string("[1, 2, 3]");
  deleter.add(val);
  assert("array length", val.as_array().length == 3);
  assert("array element 0", val.get(0).as_number() == 1);
  assert("array element 1", val.get(1).as_number() == 2);
  assert("array element 2", val.get(2).as_number() == 3);

  val = json_parse_string("{\"key\": \"value\"}");
  deleter.add(val);
  assert("object key", val.get("key").as_string() == "value");
}

#test test_scalar_deserialization :: fn() {
  n : int = 100;
  json := json_serialize(&n, #type(int));
  deleter: JsonValueDeleter;
  deleter.add(json);
  n = 0;
  assert("json  serialize  scalar", json.is_number());
  err := json_deserialize_scalar(json, &n, #type(int));
  assert("json error", !err.has_value);
  assert("json deserialize scalar", n == 100);
}

MyJsonStruct :: struct {
  n: s64;
  b: float32;
  to_string ::fn() -> string {
    return $"MyJsonStruct [n: {n}, b: {b}]";
  }
}

#test test_struct_deserialization :: fn() {
  n : MyJsonStruct = {
    100,
    200.0
  };
  json := json_serialize(&n, #type(MyJsonStruct));
  deleter: JsonValueDeleter;
  deleter.add(json);
  n = {};
  assert("json  serialize  object", json.is_object());
  err := json_deserialize(json, &n, #type(MyJsonStruct));
  assert("json error", !err.has_value);
  assert("json deserialize object", n.n == 100 && n.b == 200.0);
}

#test test_json_comprehensive :: fn() {
  deleter: JsonValueDeleter;
  val : JsonValue*;

  val = json_parse_file("test.json");
  deleter.add(val);
  assert("string", val.get("string").as_string() == "Hello, World!");
  assert("number", val.get("number").as_number() == 42);
  assert("boolean", val.get("boolean").as_boolean() == true);
  assert("null_value", val.get("null_value").is_null());

  array_val := val.get("array");
  assert("array length", array_val.as_array().length == 4);
  assert("array element 0", array_val.get(0).as_number() == 1);
  assert("array element 1", array_val.get(1).as_string() == "two");
  assert("array element 2", array_val.get(2).as_boolean() == false);
  assert("array element 3", array_val.get(3).is_null());

  object_val := val.get("object");
  assert("nested_string", object_val.get("nested_string").as_string() == "Nested Hello");
  assert("nested_number", object_val.get("nested_number").as_number() == atof("3.14"));
  assert("nested_boolean", object_val.get("nested_boolean").as_boolean() == false);

  nested_array_val := object_val.get("nested_array");
  assert("nested_array length", nested_array_val.as_array().length == 3);
  assert("nested_array element 0", nested_array_val.get(0).as_string() == "a");
  assert("nested_array element 1", nested_array_val.get(1).as_string() == "b");
  assert("nested_array element 2", nested_array_val.get(2).as_string() == "c");

  nested_object_val := object_val.get("nested_object");
  assert("deeply_nested_key", nested_object_val.get("deeply_nested_key").as_string() == "Deep Value");
} 

<<<<<<< HEAD
  #test test_array_reflection :: fn() {
    index: int = 0;

    fixed: int[3] = {1, 2, 3};
    fixed_type := #type(fixed);
    fixed_elements := fixed_type.elements((char*)&fixed);
    assert("Fixed array length mismatch", fixed_elements.length == 3);
    for elem in fixed_elements {
      assert("Fixed array element mismatch", (*(int*)elem.data) == fixed[index]);
      ++index;
    }


    dynamic: int[] = {3, 2, 1};
    dynamic_type := #type(dynamic);
    index = 0;
    dynamic_elements := dynamic_type.elements((char*)&dynamic);
    assert("Dynamic array length mismatch", dynamic_elements.length == 3);
    for elem in dynamic_elements {
      assert("Dynamic array element mismatch", (*(int*)elem.data) == dynamic[index]);
      ++index;
    }
=======
#test test_array_reflection :: fn() {
  fixed: int[3] = {1, 2, 3};
  fixed_type := #type(fixed);
  index: int = 0;
  fixed_elements := fixed_type.elements((&fixed) as char*);
  assert("Fixed array length mismatch", fixed_elements.length == 3);
  for elem in fixed_elements {
    assert("Fixed array element mismatch", *(elem.data as int*) == fixed[index]);
    ++index;
  }

  dynamic: int[] = {3, 2, 1};
  dynamic_type := #type(dynamic);
  index = 0;
  dynamic_elements := dynamic_type.elements((&dynamic) as char*);
  assert("Dynamic array length mismatch", dynamic_elements.length == 3);
  for elem in dynamic_elements {
    assert("Dynamic array element mismatch", *(elem.data as int*) == dynamic[index]);
    ++index;
>>>>>>> 7bd79a34
  }

BitfieldTest :: struct {
  #bitfield(1) i : u32 = 0;
  #bitfield(2) z: u32 = 3;
}

#test test_bitfield_in_struct :: fn() {
  test: BitfieldTest;
  assert("bitfield failed to equal 0", test.i == 0);
  assert("bitfield z failed to equal 3", test.z == 3);
}

add :: fn(a: s32, b: s32) -> s32 { return a + b; }
add :: fn(a: float, b: s32) -> s32 { return a as s32 + b; }
add :: fn(a: s32, b: float) -> s32 { return a + (b as s32); }
add :: fn(a: s32, b: u32) -> s32 { return a + (b as s32); }
add :: fn(a: s32) -> s32 { return a + 2; }
add :: fn(a: s32, b: s32, c: s32) -> s32 { return a + b + c; }

#test test_function_overload :: fn() {
  a := add(1, 1);
  assert("expected 2",   a == 2);
  a = add(1.0, 1);
  assert("expected 2",   a == 2);
  a = add(1, 1.0);
  assert("expected {2}", a == 2);
  a = add(1, 1 as s32);
  assert("expected {2}", a == 2);
  a = add(1);
  assert("expected {3}", a == 3);
  a = add(1, 2, 3);
  assert("expected {6}", a == 6);

}

#test test_call_statics :: fn() {
  Static :: struct {
    #static counter :: fn() -> s32 {
      #static i: s32 = 0;
      return i++;
    }
  }
  for i in 0..10 {
    assert("Static member method with static local failed", Static::counter() == i);
  }
}

#test test_conditional_compilation :: fn() {
  #def CHEESE;

  #ifdef HAMBURGER {
    CONSTANT0 :: 100;
  } else ifdef CHEESE {
    CONSTANT0 :: 20;
  } else {
    CONSTANT0 :: 10;
  }
  
  assert("ifdef failed", CONSTANT0 == 20);
  #undef CHEESE;

  #def HAMBURGER;

  #ifdef HAMBURGER {
    CONSTANT1 :: 100;
  } else ifdef CHEESE {
    CONSTANT1 :: 20;
  } else if true {
    CONSTANT1 :: 10;
  }
  
  assert("ifdef failed", CONSTANT1 == 100);

  #undef HAMBURGER;
  
  #ifdef HAMBURGER {
    CONSTANT2 :: 100;
  } else ifdef CHEESE {
    CONSTANT2 :: 20;
  } else  {
    CONSTANT2 :: 10;
  }

  
  assert("ifdef failed", CONSTANT2 == 10);

  #ifndef HAMBURGER {
    CONSTANT3 :: 100;
  } 

  assert("ifndef failed", CONSTANT3 == 100);

  #def thing

  #ifndef thing {
    for i in 0..100 {
      n := i;
      if i % 3 == 1 {
        n -= 2;
      }
    }
    assert("ndef", false);
  } else {
    for i in 0..100 {
      n := i;
      if i % 3 == 1 {
        n -= 2;
      }
    }
    assert("ndef", true);
  }

  #undef thing;
  
  #ifndef thing {
    for i in 0..100 {
      n := i;
      if i % 3 == 1 {
        n -= 2;
      }
    }
    assert("ndef", true);
  } else {
    for i in 0..100 {
      n := i;
      if i % 3 == 1 {
        n -= 2;
      }
    }
    assert("ndef", false);
  }
}

#test test_scope_resolution_statement :: fn() {
  Strings::contains("Hi!", 'H'); // just test that this compiles.
}


add_generic :: fn![T](a: T, b: T) -> T {
  return a + b;
}

#test test_generic_add :: fn() {
  assert("generic_add_float failed", add_generic![float](100.0, 100.0) == 200.0);
  assert("generic_add_int failed", add_generic![int](5, 6) == 11);
}

GenericStruct :: struct![T] {
  a: T;
  b: T;
  run :: fn() -> T {
    return a + b;
  }
}

#test test_generic_struct :: fn() {
  int_adder: GenericStruct![int] = {5, 6};
  assert("generic type failure", int_adder.run() == 5 + 6);
  float_adder: GenericStruct![float] = {1.23, 4.56};
  assert("generic type failure", float_adder.run() == 1.23 + 4.56);
}

// ! Todo fix this.
#ifdef TEST_GENERIC_UNION {
  GenericUnion :: union![T, T1] {
    a: T;
    b: T1;
  }

  #test test_generic_union :: fn() {
    int_adder: GenericUnion![int, float];
    int_adder.a = 11;
    assert("generic type failure", int_adder.a == 5 + 6);
    int_adder.b = 1.23 + 4.56;
    assert("generic type failure", int_adder.b == 1.23 + 4.56);
  }
}

#ifdef FUNCTION_POINTER_TEST {
  function_pointer_helper :: fn(x: int, y: int) -> int { return x * y; }
  //! See emitter 'get_function_pointer_dynamic_array_declaration', this is super bugged.
  //! particularly, lists/ dynamic arrays of function pointers are super shoddy.
  #test test_function_pointer_alias :: fn() {
    #alias FunctionPointer :: fn* (int, int) -> int;
    ptr := &function_pointer_helper;
    assert("Function pointer call", ptr(2, 3) == 6);
  // ! This works (compiles), but it causes a 'wild jump' aka the PC goes to non-executable memory region..
  // ! Wtf?
    // array: FunctionPointer[] = {&function_pointer_helper};
    // from_arr : FunctionPointer = &array[0];
    // assert("Array of function pointers", from_arr(2, 3) == 6);
  // ! 
    // fixed: FunctionPointer[12];
    // fixed[0] = &function_pointer_helper;
    // from_fixed : FunctionPointer = &fixed[0];

    // assert("Fixed array of function pointers", from_fixed(2, 3) == 6);

    // function :: fn() -> FunctionPointer {
    //   return &function_pointer_helper;
    // }

    // returned_ptr : FunctionPointer = function();
    // assert("Function returning function pointer", returned_ptr(2, 3) == 6);
  }
}<|MERGE_RESOLUTION|>--- conflicted
+++ resolved
@@ -1417,30 +1417,6 @@
   assert("deeply_nested_key", nested_object_val.get("deeply_nested_key").as_string() == "Deep Value");
 } 
 
-<<<<<<< HEAD
-  #test test_array_reflection :: fn() {
-    index: int = 0;
-
-    fixed: int[3] = {1, 2, 3};
-    fixed_type := #type(fixed);
-    fixed_elements := fixed_type.elements((char*)&fixed);
-    assert("Fixed array length mismatch", fixed_elements.length == 3);
-    for elem in fixed_elements {
-      assert("Fixed array element mismatch", (*(int*)elem.data) == fixed[index]);
-      ++index;
-    }
-
-
-    dynamic: int[] = {3, 2, 1};
-    dynamic_type := #type(dynamic);
-    index = 0;
-    dynamic_elements := dynamic_type.elements((char*)&dynamic);
-    assert("Dynamic array length mismatch", dynamic_elements.length == 3);
-    for elem in dynamic_elements {
-      assert("Dynamic array element mismatch", (*(int*)elem.data) == dynamic[index]);
-      ++index;
-    }
-=======
 #test test_array_reflection :: fn() {
   fixed: int[3] = {1, 2, 3};
   fixed_type := #type(fixed);
@@ -1460,8 +1436,8 @@
   for elem in dynamic_elements {
     assert("Dynamic array element mismatch", *(elem.data as int*) == dynamic[index]);
     ++index;
->>>>>>> 7bd79a34
-  }
+  }
+}
 
 BitfieldTest :: struct {
   #bitfield(1) i : u32 = 0;

--- conflicted
+++ resolved
@@ -1,5 +1,3 @@
-<<<<<<< HEAD
-=======
 
 test_if_3 :: () -> s32 {
 	s32 v = 1;
@@ -12,7 +10,6 @@
 	}
 }
 
->>>>>>> daf8438a
 test_for :: () -> s32 {
 	for s32 i; i < 10; ++i {
 		return 0;

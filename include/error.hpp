--- conflicted
+++ resolved
@@ -46,6 +46,7 @@
     return false;
   }
   const char *term = getenv("TERM");
+  if (term == NULL) return false;
   if (term == NULL) return false;
 
   return strstr(term, "dumb") == nullptr || (strstr(term, "color") != NULL || strstr(term, "xterm") != NULL ||
@@ -129,10 +130,7 @@
   WARNING_IGNORE_ALL = 1 << 3,                     // --Wignore-all
   WARNING_ARRAY_ASSIGNMENT_MEMCPY = 1 << 4,        // --Warray-assignment-memcpy
   WARNING_RETURNING_ARRAY = 1 << 5,                // --Wno-returning-array
-<<<<<<< HEAD
-=======
   WARNING_GENERAL = 1 << 6,
->>>>>>> ccbbabab
   WARNING_COUNT,
 };
 
@@ -145,10 +143,7 @@
     [WARNING_IGNORE_ALL] = "Wignore-all",
     [WARNING_ARRAY_ASSIGNMENT_MEMCPY] = "Wno-array-assignment-memcpy",
     [WARNING_RETURNING_ARRAY] = "Wno-returning-array",
-<<<<<<< HEAD
-=======
     [WARNING_GENERAL] = "Wno-general",
->>>>>>> ccbbabab
 };
 
 extern int ignored_warnings;

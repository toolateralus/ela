--- conflicted
+++ resolved
@@ -312,13 +312,6 @@
   // the actual name of the type, without extensions and generics.
   InternedString basename{};
 
-<<<<<<< HEAD
-=======
-  bool fwd_decl_is_emitted = false;
-  bool tuple_is_emitted = false;
-  bool dyn_emitted = false;
-
->>>>>>> b360430f
   // TODO: refactor the way type extensions work.
   // most of this should just be on the type itself,
   // especially the querying methods, it's a pain to get the extensions everywhere.

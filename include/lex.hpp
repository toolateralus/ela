--- conflicted
+++ resolved
@@ -290,10 +290,6 @@
         exit(1);
       }
 
-<<<<<<< HEAD
-      // We do this to support utf16 in normal chars. for *most* cyrillic and such.
-=======
->>>>>>> 3e9bd836
       std::ifstream file(canonical);
       std::stringstream ss;
       ss << file.rdbuf();

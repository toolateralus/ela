--- conflicted
+++ resolved
@@ -3,9 +3,9 @@
 #include <csetjmp>
 #include <vector>
 #include "ast.hpp"
-#include "builder.hpp"
 #include "core.hpp"
 #include "interned_string.hpp"
+#include "lex.hpp"
 #include "lex.hpp"
 #include "scope.hpp"
 #include "type.hpp"
@@ -65,11 +65,7 @@
   virtual void visit(ASTChoiceDeclaration *node) = 0;
   virtual void visit(ASTModule *node) = 0;
   virtual void visit(ASTType_Of *node) = 0;
-<<<<<<< HEAD
-  virtual void visit(ASTUnpackExpr *node) = 0;
-=======
   virtual void visit(ASTUnpack *node) = 0;
->>>>>>> ccbbabab
   virtual void visit(ASTUnpackElement *node) = 0;
   virtual void visit(ASTStatementList *node) {
     for (const auto &stmt : node->statements) {
@@ -155,10 +151,7 @@
   void visit(ASTSize_Of *node) override;
   void visit(ASTType_Of *node) override;
   void visit(ASTUnpackElement *node) override;
-<<<<<<< HEAD
-=======
   void visit(ASTRun *) override;
->>>>>>> ccbbabab
 
   std::vector<Type *> get_generic_arg_types(const std::vector<ASTExpr *> &args);
 
@@ -213,11 +206,7 @@
   void visit(ASTChoiceDeclaration *node) override;
   void visit(ASTLambda *node) override;
   void visit(ASTWhere *node) override;
-<<<<<<< HEAD
-  void visit(ASTUnpackExpr *node) override;
-=======
   void visit(ASTUnpack *node) override;
->>>>>>> ccbbabab
 
   bool visit_where_predicate(Type *type, ASTExpr *node);
   bool visit_where_predicate_throws(Type *type, ASTExpr *node);
@@ -236,259 +225,10 @@
   DeferBlockType type;
 };
 
-struct Resolver;
-
-struct Emitter : VisitorBase {
-  void take_pointer_to_value(Type *type, ASTExpr *expr);
-
-  std::unordered_set<int> reflected_upon_types;
-
-  StringBuilder reflection_externs;
-  StringBuilder reflection_initialization;
-
-  StringBuilder global_initializer_builder;
-  Resolver *dep_emitter;
-
-  static constexpr const char *defer_return_value_key = "$defer$return$value";
-  bool has_user_defined_main = false;
-
-  InternedString user_defined_entry_point;
-
-  bool emit_default_init = true;
-  bool emit_default_value = true;
-  int num_tests = 0;
-
-  int cf_expr_return_id = 0;
-  Nullable<std::string> cf_expr_return_register;
-
-  Nullable<ASTType> type_context;
-
-  Typer &typer;
-
-  // used to cache up defers.
-  bool emitting_function_with_defer = false;
-
-  // the one at the top was the last one that was placed. we do this because you need to hit all the outer ones,
-  // which will be done witha  fall thruogh on the labels,but you may want to skip some defers, say you never branched
-  // into that block.
-  std::deque<DeferBlock> defer_blocks{};
-
-  StringBuilder code{};
-  StringBuilder test_functions{};
-
-  bool *inserting_at_cursor = &code.inserting_at_cursor;
-
-  int indent_level = 0;
-  Context &ctx;
-
-  int type_list_id = -1;
-  const bool is_freestanding =
-      compile_command.c_flags.contains("-ffreestanding") || compile_command.c_flags.contains("-nostdlib");
-
-  inline void emit_line_directive(ASTNode *node) {
-    static bool is_release_or_omitting_line_info =
-        compile_command.has_flag("release") || compile_command.has_flag("nl");
-
-    if (is_release_or_omitting_line_info) {
-      return;
-    }
-
-    auto loc = node->source_range.line;
-    auto filename = get_source_filename(node->source_range);
-
-    auto line = std::format("#line {} \"{}\"\n", loc, filename);
-    code << line;
-  }
-
-  void emit_dyn_dispatch_object(Type *trait, Type *dyn_type);
-  void emit_tuple(Type *type);
-  std::string emit_symbol(Symbol *symbol);
-  void emit_lambda(ASTLambda *node);
-  void call_operator_overload(const SourceRange &range, OperationKind operation, TType op, ASTExpr *left,
-                              ASTExpr *right = nullptr);
-
-  void forward_decl_type(Type *type);
-  void emit_deferred_statements(DeferBlockType type);
-  void emit_arguments_with_defaults(ASTExpr *callee, ASTArguments *arguments, std::vector<Type *> generic_args = {});
-
-  std::string to_reflection_type_struct(Type *type, Context &context);
-  Emitter(Context &context, Typer &type_visitor);
-  inline std::string indent() {
-    if (indent_level < 0) indent_level = 0;
-    return std::string(indent_level * 2, ' ');
-  }
-  inline void indented(const std::string &s) { code << indent() << s; }
-  inline void indentedln(const std::string &s) { code << indent() << s + '\n'; }
-  inline void newline() { code << '\n'; }
-  inline void newline_indented() { code << '\n' << indent(); }
-  inline void semicolon() { code << ";"; }
-  inline void space() { code << ' '; }
-  inline void parenthesized(const std::string &s) { code << '(' << s << ')'; }
-
-  void emit_arguments_no_parens(ASTArguments *args);
-  void emit_default_construction(Type *type, std::vector<std::pair<InternedString, ASTExpr *>> initialized_values = {});
-
-  void emit_forward_declaration(ASTFunctionDeclaration *node);
-  void emit_extern_function(ASTFunctionDeclaration *node);
-
-  bool should_emit_function(Emitter *visitor, ASTFunctionDeclaration *node, bool test_flag);
-  std::string type_to_string_with_extensions(const TypeExtensions &ext, const std::string &base);
-  std::string type_to_string(Type *type);
-
-  std::string create_reflection_type_struct(Type *type, int id, Context &context);
-  std::string get_field_struct(const std::string &name, Type *type, Type *parent_type, Context &context);
-  std::string get_elements_function(Type *type);
-
-  std::string get_function_pointer_type_string(Type *type, Nullable<std::string> identifier = nullptr,
-                                               bool type_erase_self = false);
-  std::string get_declaration_type_signature_and_identifier(const std::string &name, Type *type);
-  void visit(ASTRun *) override;
-  void visit(ASTWhereStatement *node) override;
-  void visit(ASTMethodCall *node) override;
-  void visit(ASTPatternMatch *node) override;
-  void visit(ASTPath *node) override;
-  void visit(ASTDyn_Of *node) override;
-  void visit(ASTModule *node) override;
-  void visit(ASTImport *node) override;
-  void visit(ASTType_Of *node) override;
-  void visit(ASTStructDeclaration *node) override;
-  void visit(ASTProgram *node) override;
-  void visit(ASTBlock *node) override;
-  void visit(ASTFunctionDeclaration *node) override;
-  void visit(ASTParamsDecl *node) override;
-  void visit(ASTParamDecl *node) override;
-
-  void visit(ASTVariable *node) override;
-  void visit(ASTExprStatement *node) override;
-  void visit(ASTBinExpr *node) override;
-  void visit(ASTUnaryExpr *node) override;
-  void visit(ASTLiteral *node) override;
-  void visit(ASTType *node) override;
-  void visit(ASTCall *node) override;
-  void visit(ASTArguments *node) override;
-  void visit(ASTReturn *node) override;
-  void visit(ASTContinue *node) override;
-  void visit(ASTBreak *node) override;
-  void visit(ASTFor *node) override;
-  void visit(ASTIf *node) override;
-  void visit(ASTElse *node) override;
-  void visit(ASTWhile *node) override;
-  void visit(ASTDotExpr *node) override;
-  void visit(ASTIndex *node) override;
-  void visit(ASTInitializerList *node) override;
-  void visit(ASTEnumDeclaration *node) override;
-  void visit(ASTRange *node) override;
-  void visit(ASTSwitch *node) override;
-  void visit(ASTTuple *node) override;
-  void visit(ASTDestructure *node) override;
-  void visit(ASTSize_Of *node) override;
-  void visit(ASTAlias *node) override;
-  void visit(ASTImpl *node) override;
-  void visit(ASTDefer *node) override;
-  void visit(ASTChoiceDeclaration *node) override;
-  void visit(ASTCast *node) override;
-  void visit(ASTTraitDeclaration *node) override;
-  void visit(ASTLambda *node) override;
-  void visit(ASTWhere *node) override;
-  void visit(ASTUnpack *node) override;
-  void visit(ASTUnpackElement *node) override;
-
-  void visit(ASTStatementList *node) override {
-    for (const auto &stmt : node->statements) {
-      stmt->accept(this);
-    }
-    return;
-  };
-  void emit_pattern_match_for_if(ASTIf *the_if, ASTPatternMatch *path);
-  void emit_pattern_match_for_while(ASTWhile *the_while, ASTPatternMatch *path);
-  void emit_pattern_match_for_switch_case(const Type *target_type, const std::string &target,
-                                          const SwitchBranch &the_while, ASTPatternMatch *path);
-
-  void emit_pattern_match_destructure(const std::string &temp_register, const std::string &variant_name,
-                                      ASTPatternMatch *pattern, Type *variant_type);
-  std::string declare_temporary_for_pattern_match(bool is_pointer, Type *object_type, ASTPatternMatch *pattern);
-  void emit_choice_tuple_variant_instantiation(ASTPath *path, ASTArguments *arguments);
-  void emit_choice_struct_variant_instantation(ASTPath *path, ASTInitializerList *initializer);
-  void emit_choice_marker_variant_instantiation(Type *type, ASTPath *value);
-
-  void collect_and_declare_unpack_elements_before_call(std::vector<ASTExpr *> &arguments);
-};
-
-struct Resolver : VisitorBase {
-  Context &ctx;
-  Emitter *emitter;
-  std::set<ASTFunctionDeclaration *> visited_functions = {};
-  std::unordered_set<Type *> reflected_upon_types;
-  inline Resolver(Context &context, Emitter *emitter) : ctx(context), emitter(emitter) {}
-  void visit_operator_overload(ASTExpr *base, const std::string &operator_name, ASTExpr *argument);
-
-  void define_type(Type *type_id);
-  void declare_type(Type *type_id);
-  void visit(ASTRun *) override;
-  void visit(ASTWhereStatement *node) override;
-  void visit(ASTMethodCall *node) override;
-  void visit(ASTPath *node) override;
-  void visit(ASTPatternMatch *node) override;
-  void visit(ASTDyn_Of *node) override;
-  void visit(ASTModule *node) override;
-  void visit(ASTImport *node) override;
-  void visit(ASTType_Of *node) override;
-  void visit(ASTStructDeclaration *node) override;
-  void visit(ASTProgram *node) override;
-  void visit(ASTBlock *node) override;
-  void visit(ASTFunctionDeclaration *node) override;
-  void visit(ASTParamsDecl *node) override;
-  void visit(ASTParamDecl *node) override;
-  void visit(ASTVariable *node) override;
-  void visit(ASTExprStatement *node) override;
-  void visit(ASTBinExpr *node) override;
-  void visit(ASTUnaryExpr *node) override;
-  void visit(ASTLiteral *node) override;
-  void visit(ASTType *node) override;
-  void visit(ASTCall *node) override;
-  void visit(ASTArguments *node) override;
-  void visit(ASTReturn *node) override;
-  void visit(ASTContinue *node) override;
-  void visit(ASTBreak *node) override;
-  void visit(ASTFor *node) override;
-  void visit(ASTIf *node) override;
-  void visit(ASTElse *node) override;
-  void visit(ASTWhile *node) override;
-  void visit(ASTDotExpr *node) override;
-  void visit(ASTIndex *node) override;
-  void visit(ASTInitializerList *node) override;
-  void visit(ASTEnumDeclaration *node) override;
-  void visit(ASTRange *node) override;
-  void visit(ASTSwitch *node) override;
-  void visit(ASTTuple *node) override;
-  void visit(ASTDestructure *node) override;
-  void visit(ASTSize_Of *node) override;
-  void visit(ASTAlias *node) override;
-  void visit(ASTImpl *node) override;
-  void visit(ASTDefer *node) override;
-  void visit(ASTChoiceDeclaration *node) override;
-  void visit(ASTCast *node) override;
-  void visit(ASTTraitDeclaration *node) override;
-  void visit(ASTLambda *node) override;
-  void visit(ASTWhere *node) override;
-  void visit(ASTUnpack *node) override;
-  void visit(ASTUnpackElement *node) override;
-  void visit(ASTStatementList *node) override {
-    for (const auto &stmt : node->statements) {
-      stmt->accept(this);
-    }
-  };
-};
-
 struct GenericInstantiationErrorUserData {
   std::string message = "";
   SourceRange definition_range = {};
   jmp_buf save_state;
 };
 
-<<<<<<< HEAD
-=======
-void emit_dependencies_for_reflection(Resolver *dep_resolver, Type *id);
-
->>>>>>> ccbbabab
 std::string get_temporary_variable();
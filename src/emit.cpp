--- conflicted
+++ resolved
@@ -1839,11 +1839,7 @@
   }
   auto name = to_cpp_string(type);
 
-<<<<<<< HEAD
   (*ss) << "typedef struct " << name << " {";
-=======
-  (*ss) << "typedef struct "  << name << " {";
->>>>>>> 7c0413ee
   auto info = type->get_info()->as<TupleTypeInfo>();
   for (int i = 0; i < info->types.size(); ++i) {
     auto type = global_get_type(info->types[i]);

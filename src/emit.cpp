#include <format>
#include <functional>
#include <iterator>
#include <ostream>
#include <sstream>
#include <string>

#include "ast.hpp"
#include "builder.hpp"
#include "core.hpp"
#include "error.hpp"
#include "lex.hpp"
#include "scope.hpp"
#include "strings.hpp"
#include "type.hpp"
#include "visitor.hpp"

/*
  TODO:
   This entire visitor needs a huge cleanup. there's some absolutely terrible
  code in here and it's super messy. ? However it works xD
*/

constexpr auto TYPE_FLAGS_INTEGER = 1 << 0;
constexpr auto TYPE_FLAGS_FLOAT = 1 << 1;
constexpr auto TYPE_FLAGS_BOOL = 1 << 2;
constexpr auto TYPE_FLAGS_STRING = 1 << 3;
constexpr auto TYPE_FLAGS_STRUCT = 1 << 4;
constexpr auto TYPE_FLAGS_TAGGED_UNION = 1 << 5;
constexpr auto TYPE_FLAGS_ENUM = 1 << 6;
constexpr auto TYPE_FLAGS_TUPLE = 1 << 7;

constexpr auto TYPE_FLAGS_ARRAY = 1 << 8;
constexpr auto TYPE_FLAGS_FUNCTION = 1 << 9;
constexpr auto TYPE_FLAGS_POINTER = 1 << 10;

constexpr auto TYPE_FLAGS_SIGNED = 1 << 11;
constexpr auto TYPE_FLAGS_UNSIGNED = 1 << 12;
constexpr auto TYPE_FLAGS_INTERFACE = 1 << 13;
constexpr auto TYPE_FLAGS_DYN = 1 << 14;

void Emitter::forward_decl_type(Type *type) {
  if (type->base_id != Type::INVALID_TYPE_ID) {
    type = global_get_type(type->base_id);
  }
  if (type->fwd_decl_is_emitted) {
    return;
  } else {
    type->fwd_decl_is_emitted = true;
  }
  switch (type->kind) {
    case TYPE_FUNCTION: {
      auto info = type->get_info()->as<FunctionTypeInfo>();
      for (auto i = 0; i < info->params_len; i++) {
        forward_decl_type(global_get_type(info->parameter_types[i]));
      }
      forward_decl_type(global_get_type(info->return_type));
    } break;
    case TYPE_TUPLE:
    case TYPE_TAGGED_UNION:
    case TYPE_STRUCT: {
      auto info = type->get_info()->as<StructTypeInfo>();
      std::string kw = "typedef struct ";

      if (HAS_FLAG(info->flags, STRUCT_FLAG_IS_UNION)) {
        kw = "typedef union ";
      }

      code << kw << to_cpp_string(type) << " " << to_cpp_string(type) << ";\n";
    } break;
    default:
      return;
  }
}

void Emitter::visit(ASTWhile *node) {
  defer_blocks.push_back({{}, DEFER_BLOCK_TYPE_LOOP});
  emit_line_directive(node);
  code << indent() << "while (";
  if (node->condition.is_not_null()) {
    node->condition.get()->accept(this);
  } else {
    code << "true";
  }
  code << ") ";
  node->block->accept(this);
  emit_deferred_statements(DEFER_BLOCK_TYPE_LOOP);
  defer_blocks.pop_back();
  return;
}

void Emitter::visit(ASTIf *node) {
  emit_line_directive(node);
  code << indent() << "if (";
  node->condition->accept(this);
  code << ") ";
  node->block->accept(this);
  if (node->_else.is_not_null()) {
    node->_else.get()->accept(this);
  }
  return;
}

void Emitter::visit(ASTElse *node) {
  emit_line_directive(node);
  code << indent() << "else";
  if (node->_if.is_not_null()) {
    newline();
    node->_if.get()->accept(this);
  } else if (node->block.is_not_null()) {
    node->block.get()->accept(this);
  }
  return;
}

void Emitter::visit(ASTFor *node) {
  auto old_scope = ctx.scope;
  defer_blocks.push_back({{}, DEFER_BLOCK_TYPE_LOOP});
  ctx.set_scope(node->block->scope);

  emit_line_directive(node);
  code << indent() << "{\n";
  indent_level++;

  auto iterable_type = global_get_type(node->iterable_type);
  auto iterable_scope = iterable_type->get_info()->scope;
  auto iterator_type = global_get_type(node->iterator_type);
  auto iterator_scope = iterator_type->get_info()->scope;

  switch (node->iteration_kind) {
    case ASTFor::ITERABLE:
      emit_line_directive(node);
      code << indent() << to_cpp_string(iterable_type) << " $iterable = ";
      node->right->accept(this);
      code << ";\n";
      emit_line_directive(node);
      code << indent() << to_cpp_string(iterator_type)
           << " $iterator = " << emit_symbol(iterable_scope->local_lookup("iter")) << "(&$iterable);\n";
      break;
    case ASTFor::ITERATOR:
      emit_line_directive(node);
      code << indent() << to_cpp_string(iterator_type) << " $iterator = ";
      node->right->accept(this);
      code << ";\n";
      break;
  }

  emit_line_directive(node);
  code << indent() << "while (1) {\n";
  indent_level++;

  // get the Option!<T> from next().
  emit_line_directive(node);
  code << indent() << "auto $next = ";
  code << emit_symbol(iterator_scope->local_lookup("next")) << "(&$iterator);\n";

  // end condition
  emit_line_directive(node);
  code << indent() << "if (!$next.has_value) break;\n";

  auto identifier_type_str = to_cpp_string(global_get_type(node->identifier_type));

  if (node->left_tag == ASTFor::IDENTIFIER) {
    emit_line_directive(node);

    // we have to do this for function pointers.
    // it's likely we'll have to do this for all the tuple destructures and all that crap.
    code << indent()
         << get_declaration_type_signature_and_identifier(
                emit_symbol(ctx.scope->local_lookup(node->left.identifier)),
                global_get_type(node->identifier_type));

    code << " = $next.s;\n";
  } else if (node->left_tag == ASTFor::DESTRUCTURE) {
    auto type = global_get_type(node->identifier_type);
    auto scope = type->get_info()->scope;

    if (type->get_ext().is_pointer()) {
      auto t = global_get_type(type->get_element_type());
      scope = t->get_info()->scope;
    }

    auto block = node->block;
    auto id = block->temp_iden_idx++;
    std::string temp_id = "$deconstruction$" + std::to_string(id++);

    code << indent() << "auto " << temp_id << " = $next.s;\n";

    auto is_tuple = type->is_kind(TYPE_TUPLE);

    int i = 0;
    for (auto name : scope->ordered_symbols) {
      auto symbol = scope->local_lookup(name);
      if (symbol->is_function() || symbol->is_type())
        continue;

      if (is_tuple) {
        name = "$" + name.get_str();
      }

      auto &destruct = node->left.destructure[i];
      auto iden = destruct.identifier;
      emit_line_directive(node);
      code << indent() << "auto " << iden.get_str();
      code << " = ";

      if (destruct.semantic == VALUE_SEMANTIC_POINTER) {
        if (type->get_ext().is_pointer()) {
          code << "&" << temp_id << "->" << name.get_str() << ";\n";
        } else {
          code << "&" << temp_id << "." << name.get_str() << ";\n";
        }
      } else {
        if (type->get_ext().is_pointer()) {
          code << temp_id << "->" << name.get_str() << ";\n";
        } else {
          code << temp_id << "." << name.get_str() << ";\n";
        }
      }
      i++;
    }
  }

  node->block->accept(this);

  emit_deferred_statements(DEFER_BLOCK_TYPE_LOOP);

  indent_level--;
  indentedln("}");

  indent_level--;
  indentedln("}");

  defer_blocks.pop_back();
  ctx.set_scope(old_scope);
  return;
}

void Emitter::visit(ASTAlias *node) { return; }

void Emitter::visit(ASTArguments *node) {
  code << "(";
  for (int i = 0; i < node->arguments.size(); ++i) {
    if (i != 0) {
      code << ", ";
    }
    node->arguments[i]->accept(this);
  }
  code << ")";
  return;
}

void Emitter::visit(ASTType_Of *node) {
  auto id = node->target->resolved_type;
  if (id == -1)
    throw_error("Invalid type in typeof() node", node->source_range);
  auto type = global_get_type(id);
  code << to_type_struct(type, ctx);
}

void Emitter::visit(ASTType *node) {
  auto type = global_get_type(node->resolved_type);
  if (!type) {
    throw_error("internal compiler error: ASTType* resolved to null in emitter.", node->source_range);
  }

  if (type->is_kind(TYPE_FUNCTION)) {
    code << get_function_pointer_type_string(type);
    return;
  }

  if (type->is_kind(TYPE_ENUM)) {
    auto enum_info = (type->get_info()->as<EnumTypeInfo>());
    auto elem_ty = global_get_type(enum_info->element_type);
    code << to_cpp_string(elem_ty);
    return;
  }

  auto type_string = to_cpp_string(type);

  code << type_string;
  return;
}

int Emitter::get_expr_left_type_sr_dot(ASTNode *node) {
  switch (node->get_node_type()) {
    case AST_NODE_TYPE:
      return node->resolved_type;
    case AST_NODE_DOT_EXPR: {
      auto dotnode = static_cast<ASTDotExpr *>(node);
      return dotnode->base->resolved_type;
    } break;
    case AST_NODE_PATH: {
      auto path = static_cast<ASTPath*>(node);
      return path->segments[path->segments.size() - 1].resolved_type;
    } break;
    default:
      throw_error(std::format("internal compiler error: 'get_dot_left_type' encountered an unexpected node, kind {}",
                              (int)node->get_node_type()),
                  node->source_range);
  }
  return Type::INVALID_TYPE_ID;
}

void Emitter::visit(ASTCall *node) {
  auto base_symbol = ctx.get_symbol(node->function);

  std::vector<int> generic_args = typer.get_generic_arg_types(node->generic_arguments);

  auto symbol = base_symbol.get();
  if (node->function->get_node_type() == AST_NODE_DOT_EXPR) {
    if (!base_symbol) {
      throw_error("can't call a non-function", node->source_range);
    }

    // Call a function pointer via a dot expression
    if (!base_symbol.get()->is_function()) {
      auto func = node->function;
      if (func->get_node_type() == AST_NODE_TYPE) {
        auto ast_type = static_cast<ASTType *>(func);
        if (ast_type->kind != ASTType::NORMAL) {
          throw_error("Cannot call a tuple or function type", node->source_range);
        }
        func = ast_type->normal.base;
      }
      // normal function call, or a static method.
      func->accept(this);
      code << mangled_type_args(generic_args);
      node->arguments->accept(this);
      return;
    }

    auto func = symbol->function.declaration;

    auto method_call = HAS_FLAG(func->flags, FUNCTION_IS_METHOD);

    if (!method_call) {
      throw_error("cannot call a static method from an instance", node->source_range);
    }

    auto base_type = global_get_type(get_expr_left_type_sr_dot(node->function));
    if (!base_type) {
      throw_error("internal compiler error: unable to find method call", node->source_range);
    }

    Type *function_type = global_get_type(symbol->type_id);
    // if generic function
    if (!func->generic_parameters.empty()) {
      func = (ASTFunctionDeclaration *)find_generic_instance(func->generic_instantiations, generic_args);
      function_type = global_get_type(func->resolved_type);
    }

    code << emit_symbol(symbol) + mangled_type_args(generic_args);
    code << "(";

    auto param_0_ty = global_get_type(function_type->get_info()->as<FunctionTypeInfo>()->parameter_types[0]);

    if (param_0_ty->get_ext().is_pointer() && !base_type->get_ext().is_pointer()) {
      // TODO: add an r-value analyzer, since we can't take a pointer to temporary memory like literals & rvalues.
      code << "&";
    } else if (!param_0_ty->get_ext().is_pointer() && base_type->get_ext().is_pointer()) {
      code << "*";
    }

    ASTExpr *base = static_cast<ASTDotExpr *>(node->function)->base;
    base->accept(this);
    if (node->arguments->arguments.size() > 0) {
      code << ", ";
    }

    for (auto &arg : node->arguments->arguments) {
      arg->accept(this);
      if (arg != node->arguments->arguments.back()) {
        code << ", ";
      }
    }
    code << ")";
  } else {
    auto func = node->function;
    if (func->get_node_type() == AST_NODE_TYPE) {
      auto ast_type = static_cast<ASTType *>(func);
      if (ast_type->kind != ASTType::NORMAL) {
        throw_error("Cannot call a tuple or function type", node->source_range);
      }
      func = ast_type->normal.base;
    }
    // normal function call, or a static method.
    func->accept(this);
    code << mangled_type_args(generic_args);
    node->arguments->accept(this);
  }

  return;
}

size_t calculate_actual_length(const std::string_view &str_view) {
  size_t length = 0;
  for (size_t i = 0; i < str_view.size(); ++i) {
    if (str_view[i] == '\\' && i + 1 < str_view.size()) {
      switch (str_view[i + 1]) {
        case 'n':
        case 't':
        case 'r':
        case '\\':
        case '"':
          ++i; // Skip the escape character
          break;
        case 'x': // Hexadecimal escape sequence
          i += 2; // Skip \x and the next two hex digits
          while (i + 1 < str_view.size() && std::isxdigit(str_view[i + 1])) {
            ++i;
          }
          break;
        case 'u': // Unicode escape sequence
          i += 4; // Skip \u and the next four hex digits
          while (i + 1 < str_view.size() && std::isxdigit(str_view[i + 1])) {
            ++i;
          }
          break;
        case 'U': // Unicode escape sequence
          i += 8; // Skip \U and the next eight hex digits
          while (i + 1 < str_view.size() && std::isxdigit(str_view[i + 1])) {
            ++i;
          }
          break;
        default:
          if (str_view[i + 1] >= '0' && str_view[i + 1] <= '7') { // Octal escape sequence
            ++i;                                                  // Skip the first digit
            if (i + 1 < str_view.size() && str_view[i + 1] >= '0' && str_view[i + 1] <= '7') {
              ++i; // Skip the second digit
            }
            if (i + 1 < str_view.size() && str_view[i + 1] >= '0' && str_view[i + 1] <= '7') {
              ++i; // Skip the third digit
            }
          }
          break;
      }
    }
    ++length;
  }
  return length;
}

void Emitter::visit(ASTLiteral *node) {
  auto type = to_cpp_string(global_get_type(node->resolved_type));
  std::string output;
  switch (node->tag) {
    case ASTLiteral::Null:
      code << "NULL";
      return;
    case ASTLiteral::String: {
      if (node->is_c_string) {
        output = std::format("\"{}\"", node->value.get_str());
      } else {
        // TODO:
        // We don't want null terminated strings, but the problem is, if we use an initializer list for an array of
        // bytes, then all of our string literals are stack allocated. If we make them static, then there's a chance
        // that the user mutates the string literal, and it will change it's meaning for the rest of the program

        // I have spent literally all day figting these two probelms, and I have decided it is time to move on, for now,
        // we will keep the null terminated strings until we have a solution for this.
        auto str = node->value.get_str();
        code << std::format("(str) {{ .data = \"{}\", .length = {} }}", str, calculate_actual_length(str));
        return;
      }
    } break;
    case ASTLiteral::Float:
      if (node->resolved_type != f64_type()) {
        output = node->value.get_str() + "f";
      } else {
        output = node->value.get_str();
      }
      break;
    // TODO : emit character literals as hexadecimal values so we're UTF8 friendly.
    // that's why we have fat u32 chars anyway.
    case ASTLiteral::Char:
      output = node->value.get_str();
      break;
    case ASTLiteral::Integer:
      output = node->value.get_str();
      break;
    case ASTLiteral::Bool:
      output = node->value.get_str();
      break;
  }
  code << output;
  return;
}

void Emitter::visit(ASTUnaryExpr *node) {
  if (node->op.type == TType::Sub) {
    auto type = to_cpp_string(global_get_type(node->operand->resolved_type));
    code << '(' << type << ')';
  }
  auto left_type = node->operand->resolved_type;
  auto left_ty = global_get_type(left_type);

  if (left_ty && node->is_operator_overload) {
    call_operator_overload(node->source_range, left_ty, OPERATION_UNARY, node->op.type, node->operand, nullptr);
    return;
  }

  auto type = global_get_type(left_type);

  // we always do these as postfix unary since if we don't it's kinda undefined
  // behaviour and it messes up unary expressions at the end of dot expressions
  if (node->op.type == TType::Increment || node->op.type == TType::Decrement) {
    node->operand->accept(this);
    code << node->op.value.get_str();
  } else {
    code << '(';
    code << node->op.value.get_str();
    node->operand->accept(this);
    code << ")";
  }
  return;
}

void Emitter::visit(ASTBinExpr *node) {
  if (node->op.type == TType::Assign &&
      (node->right->get_node_type() == AST_NODE_SWITCH || node->right->get_node_type() == AST_NODE_IF)) {
    auto old = std::move(cf_expr_return_register);
    Defer _defer([&]() { cf_expr_return_register = std::move(old); });
    auto type = global_get_type(node->resolved_type);
    std::string str = "$register$" + std::to_string(cf_expr_return_id++);
    cf_expr_return_register = &str;

    emit_line_directive(node);
    code << indent() << to_cpp_string(type) << " " << str << ";\n";

    code << indent();
    node->right->accept(this);
    node->left->accept(this);
    code << " = " << str;
    return;
  }

  auto left_ty = global_get_type(node->left->resolved_type);

  if (left_ty && node->is_operator_overload) {
    call_operator_overload(node->source_range, left_ty, OPERATION_BINARY, node->op.type, node->left, node->right);
    return;
  }

  auto op_ty = node->op.type;
  code << "(";
  node->left->accept(this);
  space();
  code << node->op.value.get_str();
  if (node->op.type == TType::Assign) {
    auto type = global_get_type(node->resolved_type);
    auto isptr = type->get_ext().is_pointer();
    if (isptr)
      code << "(" << to_cpp_string(type) << ")";
  }
  space();
  node->right->accept(this);
  code << ")";
  return;
}

void Emitter::visit(ASTExprStatement *node) {
  emit_line_directive(node);
  code << indent();
  node->expression->accept(this);
  code << ";\n";
  return;
}

void Emitter::visit(ASTVariable *node) {
  if (node->is_emitted) {
    return;
  } else {
    node->is_emitted = true;
  }
  emit_line_directive(node);
  auto name = emit_symbol(ctx.scope->lookup(node->name));

  // Emit switch / if expressions.
  if (node->value &&
      (node->value.get()->get_node_type() == AST_NODE_SWITCH || node->value.get()->get_node_type() == AST_NODE_IF)) {
    auto old = std::move(cf_expr_return_register);
    Defer _defer([&]() { cf_expr_return_register = std::move(old); });
    auto type = global_get_type(node->resolved_type);
    std::string str = "$register$" + std::to_string(cf_expr_return_id++);
    cf_expr_return_register = &str;

    code << indent() << to_cpp_string(type) << " " << str << ";\n";
    node->value.get()->accept(this);
    emit_line_directive(node);
    code << indent() << to_cpp_string(global_get_type(node->type->resolved_type)) << " " << name << " = " << str
         << ";\n";
    return;
  }

  if (node->type->resolved_type == Type::INVALID_TYPE_ID) {
    throw_error("internal compiler error: type was null upon emitting an ASTDeclaration", node->source_range);
  }

  auto type = global_get_type(node->type->resolved_type);
  auto symbol = ctx.scope->local_lookup(node->name);

  auto handle_initialization = [&]() {
    if (node->value.is_not_null() && emit_default_value) {
      code << " = ";
      node->value.get()->accept(this);
    } else if (emit_default_init) {
      auto type = global_get_type(node->type->resolved_type);
      if (type->is_kind(TYPE_STRUCT)) {
        code << "= {}";
      } else {
        code << "= {0}";
      }
    }
    code << ";\n";
  };

  auto old = emit_default_init;
  Defer _([&] { emit_default_init = old; });
  if (node->is_extern) {
    code << "extern ";
    emit_default_init = false;
  }
  if (node->is_static) {
    code << "static ";
  }
  if (node->is_constexpr) {
    code << "static constexpr ";
  }

  if (type->is_kind(TYPE_FUNCTION)) {
    code << get_declaration_type_signature_and_identifier(name, type);
    handle_initialization();
    return;
  }

  if (node->is_bitfield) {
    node->type->accept(this);
    space();
    code << name;
    space();
    code << ": " << node->bitsize.get_str();
    handle_initialization();
    return;
  }

  if (type->get_ext().is_fixed_sized_array()) {
    code << get_declaration_type_signature_and_identifier(name, type);
    if (node->value.is_not_null()) {
      code << " = ";
      node->value.get()->accept(this);
    } else if (emit_default_init) {
      code << " = {0}";
    }
    code << ";\n";
    return;
  }

  node->type->accept(this);
  space();
  code << name;
  space();
  handle_initialization();
  return;
}

void Emitter::emit_forward_declaration(ASTFunctionDeclaration *node) {
  if (node->name == "main" || node->name == "маин") {
    return;
  }
  if (!node->generic_parameters.empty()) {
    return;
  }

  Scope *scope;
  if (node->declaring_type != Type::INVALID_TYPE_ID) {
    scope = global_get_type(node->declaring_type)->get_info()->scope;
  } else if (node->scope) {
    scope = node->scope;
  } else {
    scope = ctx.scope;
  }

  auto symbol = scope->lookup(node->name);
  auto decl = symbol->function.declaration;
  if (decl->is_declared || decl->is_emitted) {
    return;
  } else {
    decl->is_declared = true;
  }

  if (HAS_FLAG(node->flags, FUNCTION_IS_EXPORTED)) {
    code << "extern ";
  }

  auto name = emit_symbol(symbol) + mangled_type_args(node->generic_arguments);
  auto returns = global_get_type(node->return_type->resolved_type);

  if (returns->is_kind(TYPE_FUNCTION)) {
    auto return_function_type = static_cast<FunctionTypeInfo *>(returns->get_info());

    // we take fixed array extensions as pointer here because it's invalid and would get casted off anyway.
    auto depth = returns->get_ext().extensions.size();
    auto extensions = std::string(depth, '*');

    code << to_cpp_string(global_get_type(return_function_type->return_type)) << "(" << extensions << name;
    node->params->accept(this);
    code << ")";
  } else {
    node->return_type->accept(this);
    code << " " + name;
    node->params->accept(this);
  }

  code << ";\n";
}

void Emitter::emit_foreign_function(ASTFunctionDeclaration *node) {
  if (node->name == "main" || node->name == "маин") {
    throw_error("main/маин function cannot be foreign", node->source_range);
  }

  auto emit_params = [&] {
    code << '(';
    for (const auto &param : node->params->params) {
      code << get_cpp_scalar_type(param->resolved_type);
      if (param != node->params->params.back()) {
        code << ", ";
      }
    }
    if (HAS_FLAG(node->flags, FUNCTION_IS_VARARGS)) {
      code << ", ...);";
    } else {
      code << ")";
    }
  };

  code << "extern ";
  auto returns = global_get_type(node->return_type->resolved_type);
  if (returns->is_kind(TYPE_FUNCTION)) {
    auto return_function_type = static_cast<FunctionTypeInfo *>(returns->get_info());
    code << to_cpp_string(global_get_type(return_function_type->return_type)) << "(*" << node->name.get_str();
    emit_params();
    code << ")";
  } else {
    code << to_cpp_string(returns);
    space();
    code << " " + node->name.get_str();
    emit_params();
  }

  semicolon();
  newline();
}

void Emitter::visit(ASTStructDeclaration *node) {
  if (node->is_emitted) {
    return;
  }

  if (!node->generic_parameters.empty()) {
    return;
  }

  node->is_emitted = true;

  auto old_init = emit_default_init;
  auto old_default_val = emit_default_value;

  Defer _defer([&] {
    emit_default_init = old_init;
    emit_default_value = old_default_val;
  });

  emit_default_init = false;
  emit_default_value = false;

  auto type = global_get_type(node->resolved_type);

  auto info = (type->get_info()->as<StructTypeInfo>());

  std::string type_tag = (node->is_union ? "typedef union" : "typedef struct");
  auto name = node->scope->full_name();

  if (HAS_FLAG(info->flags, STRUCT_FLAG_FORWARD_DECLARED) || node->is_fwd_decl) {
    // We don't care about extern here.
    code << indent() << type_tag << " " << name << " " << name << ";\n";
    return;
  }

  auto previous = ctx.scope;
  ctx.set_scope(info->scope);
  Defer _defer2([&] { ctx.set_scope(previous); });

  if (HAS_FLAG(info->flags, STRUCT_FLAG_IS_ANONYMOUS)) {
    code << indent() << (node->is_union ? "union" : "struct") << " {\n";
  } else {
    if (node->is_extern) {
      code << indent() << "extern ";
    }
    code << type_tag << " " << name << " {\n";
  }
  indent_level++;

  auto old = emit_default_init;

  emit_default_init = false;

  Defer _defer1([&] { emit_default_init = old; });

  for (const auto &subtype : node->subtypes) {
    subtype->accept(this);
  }

  for (const auto &member : node->members) {
    indented("");
    auto type = global_get_type(member.type->resolved_type);
    if (type->is_kind(TYPE_FUNCTION)) {
      auto name = member.name.get_str();
      auto name_nullable = Nullable(&name);
      code << get_function_pointer_type_string(type, name_nullable);
    } else if (type->get_ext().is_fixed_sized_array()) {
      code << get_declaration_type_signature_and_identifier(member.name.get_str(), type);
    } else {
      member.type->accept(this);
      space();
      code << member.name.get_str();
    }
    semicolon();
    newline();
  }

  indent_level--;

  // this is for anonymous substructs which just unfold at C compile time into the struct's namespace.
  if (HAS_FLAG(info->flags, STRUCT_FLAG_IS_ANONYMOUS)) {
    code << indent() << "};\n";
  } else {
    code << indent() << "} " << name << ";\n";
  }

  bool has_default_ctor = false;
  bool has_dtor = false;

  return;
}

void Emitter::visit(ASTEnumDeclaration *node) {
  if (node->is_emitted) {
    return;
  } else {
    node->is_emitted = true;
  }
  int n = 0;
  code << "typedef enum {\n";
  indent_level++;
  auto scope = global_get_type(node->resolved_type)->get_info()->scope;
  for (const auto &[key, value] : node->key_values) {
    code << indent() << emit_symbol(scope->lookup(key));
    if (node->is_flags) {
      code << " = ";
      code << std::to_string(1 << n);
    } else if (value) {
      code << " = ";
      value->accept(this);
    }
    if (n != node->key_values.size() - 1) {
      code << ",";
    }
    newline();
    n++;
  }
  indent_level--;
  code << indent() << "} " << emit_symbol(ctx.scope->lookup(node->name)) << ";\n";

  auto type = global_get_type(node->resolved_type);
  return;
}

void Emitter::visit(ASTParamDecl *node) {
  auto type = global_get_type(node->resolved_type);

  if (node->tag == ASTParamDecl::Normal) {
    if (type->is_kind(TYPE_FUNCTION)) {
      code << get_declaration_type_signature_and_identifier(node->normal.name.get_str(), type);
    } else {
      node->normal.type->accept(this);
      code << ' ' << node->normal.name.get_str();
    }
  } else if (node->tag == ASTParamDecl::Self) {
    code << ' ' << to_cpp_string(type) << " self";
  } else {
    code << ' ' << to_cpp_string(type) << " себя";
  }

  return;
}

void Emitter::visit(ASTParamsDecl *node) {
  code << "(";
  int i = 0;
  for (const auto &param : node->params) {
    param->accept(this);
    if (i != node->params.size() - 1) {
      code << ", ";
    }
    ++i;
  }

  if (node->is_varargs) {
    code << ", ...)";
    return;
  }

  code << ")";
  return;
}

void Emitter::visit(ASTProgram *node) {
  static const auto testing = compile_command.has_flag("test");
  size_t index = 0;
  ctx.set_scope(ctx.root_scope);
  for (auto &statement : node->statements) {
    if (index == node->end_of_bootstrap_index) {
      ctx.set_scope(node->scope);
    }
    statement->accept(this);
    index++;
  }
  ctx.set_scope(ctx.root_scope);

  // Emit runtime reflection type info for requested types,
  if (!type_info_strings.empty() && !is_freestanding) {
    std::stringstream type_info{};
    for (const auto &str : type_info_strings) {
      type_info << str.get_str() << ";\n";
    }

    code << "\nvoid $initialize_reflection_system() {\n";
    {
      // we don't bother doing pushes into type info, it's easier for us to do it this way.
      code << std::format("_type_info.length = _type_info.capacity = {};\n", type_info_strings.size());
      code << std::format("_type_info.data = calloc(sizeof(Type*), {});", type_table.size());
      code << type_info.str() << ";\n";
    }
    code << "}\n";

    code << R"_(
void $deinit_type(Type *type) {
  if (type->methods.length > 0 || type->methods.data != NULL)
    free(type->methods.data);

  if (type->interfaces.length  > 0 || type->interfaces.data != NULL)
    free(type->interfaces.data);

  if (type->fields.length  > 0 || type->fields.data != NULL)
    free(type->fields.data);

  if (type->generic_args.length  > 0 || type->generic_args.data != NULL)
    free(type->generic_args.data);

  free(type);
}
)_";

    StringBuilder builder(1024);
    for (auto type : reflected_upon_types) {
      builder << std::format("  $deinit_type(_type_info.data[{}]);\n", type);
    }
    code << "void $deinitialize_reflection_system() {\n";
    code << builder.str();
    code << "free(_type_info.data);\n";
    code << "\n}\n";
  }

  if (testing) {
    auto test_init = test_functions.str();
    if (test_init.ends_with(',')) {
      test_init.pop_back();
    }
    code << TESTING_MAIN_BOILERPLATE_AAAAGHH << '\n';
    // deploy the array of test struct wrappers.
    code << std::format("$ela_test tests[{}] = {}\n", num_tests, "{ " + test_init + " };");
    // use the test runner main macro.
    code << "__TEST_RUNNER_MAIN;";
  } else {
    if (has_user_defined_main && !is_freestanding) {
      auto env_scope = global_get_type(ctx.scope->find_type_id("Env", {}))->get_info()->scope;

      const auto reflection_initialization = type_info_strings.size() != 0 ? "$initialize_reflection_system();"
                                                                           : "{/* no reflection present in module */};";

      const auto reflection_deinitialization = type_info_strings.size() != 0
                                                   ? "$deinitialize_reflection_system();"
                                                   : "{/* no reflection present in module */};";
      constexpr auto main_format = R"_(
int main (int argc, char** argv) {{
  {}(argc, argv); /* initialize command line args. */
  {}              /* reflection system */
  __ela_main_();  /* call user main */
  {}              /* deinitialize command line args. */
}}
)_";

      code << std::format(main_format, emit_symbol(env_scope->lookup("initialize")), reflection_initialization,
                          reflection_deinitialization);
    }
  }

  // TODO: if we're freestanding, we should just emit ID's only for typeof().
  if (is_freestanding && !type_info_strings.empty()) {
    throw_error("You cannot use runtime type reflection in a freestanding or "
                "nostdlib environment, due to a lack of allocators. To compare "
                "types, use typeid.",
                {});
  }

  return;
}

void Emitter::visit(ASTDotExpr *node) {
  auto base_ty_id = node->base->resolved_type;
  auto base_ty = global_get_type(base_ty_id);
  auto op = ".";

  if (base_ty->get_ext().is_pointer()) {
    op = "->";
  }

  node->base->accept(this);
  code << op;
  if (base_ty->is_kind(TYPE_TUPLE)) {
    code << "$";
  }

  /* 
    ! TODO: mangle generics here?
  */
  code << node->member.identifier.get_str();
  return;
}

void Emitter::visit(ASTSubscript *node) {
  auto left_ty = global_get_type(node->left->resolved_type);
  if (left_ty && node->is_operator_overload) {
    code << "(*"; // always dereference via subscript. for `type[10] = 10` and such.
    call_operator_overload(node->source_range, left_ty, OPERATION_SUBSCRIPT, TType::LBrace, node->left,
                           node->subscript);
    code << ")";

    return;
  }

  node->left->accept(this);
  code << '[';
  node->subscript->accept(this);
  code << ']';
  return;
}

void Emitter::visit(ASTInitializerList *node) {
  auto type = global_get_type(node->resolved_type);

  if (!type->get_ext().is_fixed_sized_array()) {
    code << "(" + to_cpp_string(type) + ")";
  }
  code << "{";

  switch (node->tag) {
    case ASTInitializerList::INIT_LIST_EMPTY: {
      code << "0}";
      return;
    }
    case ASTInitializerList::INIT_LIST_NAMED: {
      newline();
      indent_level++;
      const auto size = node->key_values.size();
      for (int i = 0; i < node->key_values.size(); ++i) {
        const auto &[key, value] = node->key_values[i];
        emit_line_directive(value);
        code << indent() << '.' << key.get_str() << " = ";
        code << "(" << to_cpp_string(global_get_type(value->resolved_type)) << ")";
        value->accept(this);
        if (i != size - 1) {
          code << ",\n";
        }
      }
      indent_level--;
    } break;
    case ASTInitializerList::INIT_LIST_COLLECTION: {
      if (type->get_base().get_str().starts_with("InitList$")) {
        auto element_type = type->generic_args[0];
        code << " .data = ";
        code << "(" << to_cpp_string(global_get_type(element_type)) << "[]) {";
        for (const auto &expr : node->values) {
          expr->accept(this);
          if (expr != node->values.back()) {
            code << ", ";
          }
        }
        code << "}, .length = " << std::to_string(node->values.size());
      } else {
        for (const auto &expr : node->values) {
          expr->accept(this);
          if (expr != node->values.back()) {
            code << ", ";
          }
        }
      }

    } break;
  }
  code << "}";
  return;
}

void Emitter::visit(ASTRange *node) {
  code << "(" << to_cpp_string(global_get_type(node->resolved_type)) << ") {";
  code << ".begin = ";
  node->left->accept(this);
  code << ", .end = ";
  node->right->accept(this);
  code << "}";
  return;
}

void Emitter::visit(ASTSwitch *node) {
  auto type = global_get_type(node->target->resolved_type);
  bool use_eq_operator = true;

  if (!type->is_kind(TYPE_SCALAR) && !type->is_kind(TYPE_ENUM) && !type->get_ext().is_pointer()) {
    use_eq_operator = false;
  }

  static size_t index = 0;
  auto target_unique_id = "$switch_target$" + std::to_string(index++);

  code << indent() << "auto " << target_unique_id << " = ";
  node->target->accept(this);
  semicolon();
  newline();

  auto emit_switch_case = [&](ASTExpr *target, const SwitchCase &_case, bool first) {
    emit_line_directive(target);
    if (!first) {
      code << indent() << "else ";
    }
    code << indent() << "if (";
    if (use_eq_operator) {
      code << target_unique_id;
      code << " == ";
      _case.expression->accept(this);
    } else {
      call_operator_overload(target->source_range, type, OPERATION_BINARY, TType::EQ, target, _case.expression);
    }
    code << ") ";
    _case.block->accept(this);
  };

  bool first = true;
  for (const auto &_case : node->cases) {
    emit_switch_case(node->target, _case, first);
    first = false;
  }

  if (node->default_case.is_not_null()) {
    code << "else {\n";
    node->default_case.get()->accept(this);
    code << "}\n";
  }
}

void Emitter::visit(ASTTuple *node) {
  auto type = global_get_type(node->resolved_type);
  auto name = "(" + to_cpp_string(type) + ")";
  code << name << " {";
  for (int i = 0; i < node->values.size(); ++i) {
    auto &value = node->values[i];
    code << ".$" << std::to_string(i) << " = ";
    value->accept(this);
    if (i != node->values.size() - 1)
      code << ", ";
  }
  code << "}";
  return;
}

void Emitter::visit(ASTTupleDeconstruction *node) {
  emit_line_directive(node);
  auto type = global_get_type(node->resolved_type);

  auto scope = type->get_info()->scope;
  auto index = 0;
  static int temp_idx = 0;

  std::string identifier = "$deconstruction$" + std::to_string(temp_idx++);
  // declare a temporary variable referring to the right, so we can avoid re-evaluating the expression if it's a literal
  // or function call. this probably needs work.
  {
    code << to_cpp_string(type) << " " << identifier << " = ";
    node->right->accept(this);
    code << ";\n";
  }

  emit_line_directive(node);

  auto is_tuple = type->is_kind(TYPE_TUPLE);

  for (auto name : scope->ordered_symbols) {
    auto symbol = scope->local_lookup(name);
    if (symbol->is_function() || symbol->is_type())
      continue;

    if (is_tuple) {
      // tuples just have .0 .1 .2 .3 which isn't valid in
      // C, so we have to prefix it with a cash.
      name = "$" + name.get_str();
    }

    if (index > node->elements.size())
      break;

    auto semantic = node->elements[index].semantic;

    if (node->op == TType::ColonEquals) {
      code << "auto " << node->elements[index++].identifier.get_str() << " = ";
      if (semantic == VALUE_SEMANTIC_POINTER) {
        code << "&";
      }
      code << identifier << "." << name.get_str() << ";\n";
    } else {
      code << node->elements[index++].identifier.get_str() << " = ";
      if (semantic == VALUE_SEMANTIC_POINTER) {
        code << "&";
      }
      code << identifier << "." << name.get_str() << ";\n";
    }
  }

  emit_line_directive(node);
}

std::string Emitter::get_declaration_type_signature_and_identifier(const std::string &name, Type *type) {
  std::stringstream tss;
  auto sym_name = emit_symbol(ctx.scope->lookup(name));
  if (type->is_kind(TYPE_FUNCTION)) {
    std::string identifier = sym_name;
    auto &ext = type->get_ext();
    return get_function_pointer_type_string(type, &identifier);
  }

  std::string base_type_str = to_cpp_string(global_get_type(type->base_id == -1 ? type->id : type->base_id));
  std::string identifier = sym_name;

  for (const auto &ext : type->get_ext().extensions) {
    if (ext.type == TYPE_EXT_POINTER_MUT || ext.type == TYPE_EXT_POINTER_CONST) {
      base_type_str += "*";
    } else if (ext.type == TYPE_EXT_ARRAY) {
      identifier += "[" + std::to_string(ext.array_size) + "]";
    }
  }

  tss << base_type_str << " " << identifier;
  return tss.str();
}

// Identifier may contain a fixed buffer size like name[30] due to the way
// function pointers have to work in C.
std::string Emitter::get_function_pointer_type_string(Type *type, Nullable<std::string> identifier,
                                                      bool type_erase_self) {
  if (!type->is_kind(TYPE_FUNCTION)) {
    throw_error("internal compiler error: tried to get a function pointer from "
                "a non-function type",
                {});
  }

  std::stringstream ss;

  int pointer_depth = 0;
  TypeExtensions other_extensions;
  for (auto ext : type->get_ext().extensions) {
    if (ext.type == TYPE_EXT_POINTER_CONST || ext.type == TYPE_EXT_POINTER_MUT)
      pointer_depth++;
    else
      other_extensions.extensions.push_back(ext);
  }

  auto type_prefix = std::string(pointer_depth, '*');
  auto type_postfix = other_extensions.to_string();

  auto info = (type->get_info()->as<FunctionTypeInfo>());
  auto return_type = global_get_type(info->return_type);

  ss << to_cpp_string(return_type) << "(" << type_prefix;

  if (identifier) {
    ss << *identifier.get();
  }

  ss << type_postfix;

  ss << ")(";

  for (int i = 0; i < info->params_len; ++i) {
    if (i == 0 && type_erase_self) {
      ss << "void*";
    } else {
      auto type = global_get_type(info->parameter_types[i]);
      ss << to_cpp_string(type);
    }

    if (i != info->params_len - 1) {
      ss << ", ";
    }
  }
  ss << ")";
  return ss.str();
}

std::string Emitter::get_field_struct(const std::string &name, Type *type, Type *parent_type, Context &context) {
  std::stringstream ss;
  ss << "(Field) { " << std::format(".name = (str){{.data=\"{}\", .length={}}}, ", name, calculate_actual_length(name))
     << std::format(".type = {}, ", to_type_struct(type, context));

  if (type->get_ext().is_pointer()) {
    ss << std::format(".size = sizeof(void*), ");
  } else if (!type->is_kind(TYPE_FUNCTION) && !parent_type->is_kind(TYPE_ENUM)) {
    if (type->is_kind(TYPE_STRUCT)) {
      auto flags = type->get_info()->as<StructTypeInfo>()->flags;
      if (HAS_FLAG(flags, STRUCT_FLAG_FORWARD_DECLARED)) {
        ss << std::format(".size = sizeof({}), ", to_cpp_string(type));
      } else {
        ss << ".size = 0, "; // non sized type
      }
    } else {
      ss << std::format(".size = sizeof({}), ", to_cpp_string(type));
    }

    if (parent_type->is_kind(TYPE_TUPLE)) {
      ss << std::format(
          ".offset = offsetof({}, {})",
          to_cpp_string(global_get_type(parent_type->base_id == -1 ? parent_type->id : parent_type->base_id)),
          "$" + name);
    } else {
      ss << std::format(
          ".offset = offsetof({}, {})",
          to_cpp_string(global_get_type(parent_type->base_id == -1 ? parent_type->id : parent_type->base_id)), name);
    }
  }

  if (parent_type->is_kind(TYPE_ENUM)) {
    auto symbol = parent_type->get_info()->as<EnumTypeInfo>()->scope->local_lookup(name);
    // We don't check the nullable here because it's an absolute guarantee that enum variables all have
    // a value always.
    auto value = evaluate_constexpr((ASTExpr *)symbol->variable.initial_value.get(), ctx);
    ss << std::format(".enum_value = {}", value.integer);
  }

  ss << " }";
  return ss.str();
}

std::string get_type_flags(Type *type) {
  int kind_flags = 0;
  switch (type->kind) {
    case TYPE_SCALAR: {
      auto sint = type->id == s32_type() || type->id == s8_type() || type->id == s16_type() || type->id == s32_type() ||
                  type->id == s64_type();

      auto uint = type->id == u8_type() || type->id == u16_type() || type->id == u32_type() || type->id == u64_type();

      auto floating_pt = type->id == f32_type() || type->id == f64_type();
      if (sint) {
        kind_flags |= TYPE_FLAGS_SIGNED;
      } else if (uint) {
        kind_flags |= TYPE_FLAGS_UNSIGNED;
      }

      if (sint || uint) {
        kind_flags |= TYPE_FLAGS_INTEGER;
      } else if (floating_pt) {
        kind_flags |= TYPE_FLAGS_FLOAT;
      } else if (type->id == bool_type()) {
        kind_flags |= TYPE_FLAGS_BOOL;
      }
      break;
    }
    case TYPE_FUNCTION:
      kind_flags = TYPE_FLAGS_FUNCTION;
      break;
    case TYPE_STRUCT:
      kind_flags = TYPE_FLAGS_STRUCT;
      break;
    case TYPE_ENUM:
      kind_flags = TYPE_FLAGS_ENUM;
      break;
    // TODO: We need to let struct types know that they're a union when they are.
    // case TYPE_UNION:
    //   kind_flags = TYPE_FLAGS_UNION;
    //   break;
    case TYPE_TUPLE:
      kind_flags = TYPE_FLAGS_TUPLE;
      break;
    case TYPE_TAGGED_UNION:
      kind_flags = TYPE_FLAGS_TAGGED_UNION;
      break;
    case TYPE_INTERFACE:
      kind_flags = TYPE_FLAGS_INTERFACE;
      break;
    case TYPE_DYN:
      kind_flags = TYPE_FLAGS_DYN;
      break;
  }
  for (const auto &ext : type->get_ext().extensions) {
    switch (ext.type) {
      // TODO: add specific type flags for mut / const pointers?
      case TYPE_EXT_POINTER_MUT:
      case TYPE_EXT_POINTER_CONST:
        kind_flags |= TYPE_FLAGS_POINTER;
        break;
      case TYPE_EXT_ARRAY:
        kind_flags |= TYPE_FLAGS_ARRAY;
        break;
    }
  }
  return ".flags = " + std::to_string(kind_flags) + "\n";
}

std::string Emitter::get_type_struct(Type *type, int id, Context &context, const std::string &fields) {
  std::stringstream ss;

  if (!type) {
    throw_error("internal compiler error: type was null in 'get_type_struct()' reflection emitter", {});
  }

  auto kind = 0;
  ss << "_type_info.data[" << id << "]" << "= malloc(sizeof(Type));\n";

  const auto type_string = type->to_string();
  ss << std::format("*_type_info.data[{}] = (Type){{ .id = {}, .name = (str){{.data=\"{}\", .length = {}}}, ", id, id,
                    type_string, calculate_actual_length(type_string));

  if (!type->is_kind(TYPE_ENUM) && !type->is_kind(TYPE_INTERFACE) && !type->is_kind(TYPE_FUNCTION)) {
    if (type->get_ext().is_pointer()) {
      ss << ".size = sizeof(void*), ";
    } else {
      ss << ".size = sizeof(" << to_cpp_string(type) << "), ";
    }
  }

  ss << get_type_flags(type) << ",\n";

  if (type->get_ext().is_pointer() || type->get_ext().is_fixed_sized_array()) {
    ss << ".element_type = " << to_type_struct(global_get_type(type->get_element_type()), context) << ",\n";
  } else {
    ss << ".element_type = NULL,\n";
  }

  ss << " };";

  auto get_fields_init_statements = [&] {
    std::stringstream fields_ss;
    if (!type->is_kind(TYPE_FUNCTION) && !type->is_kind(TYPE_ENUM)) {
      auto info = type->get_info();
      int count = info->scope->fields_count();
      if (count == 0) {
        return std::string("{}");
      }

      fields_ss << "_type_info.data[" << id << "]->fields.data = malloc(" << count << " * sizeof(Field));\n";
      fields_ss << "_type_info.data[" << id << "]->fields.length = " << count << ";\n";
      fields_ss << "_type_info.data[" << id << "]->fields.capacity = " << count << ";\n";

      int it = 0;
      for (const auto &name : info->scope->ordered_symbols) {
        auto sym = info->scope->local_lookup(name);

        if (sym->is_type() || sym->is_function())
          continue;

        auto t = global_get_type(sym->type_id);

        if (!t)
          throw_error("internal compiler error: Type was null in reflection 'to_type_struct()'", {});

        fields_ss << "_type_info.data[" << id << "]->fields.data[" << it << "] = ";
        fields_ss << get_field_struct(name.get_str(), t, type, context) << ";\n";
        ++it;
      }
    } else if (type->kind == TYPE_ENUM) {
      // TODO: we have to fix this!.
      auto info = type->get_info();
      if (info->scope->ordered_symbols.empty()) {
        return std::string("{}");
      }

      int count = info->scope->fields_count();

      fields_ss << "_type_info.data[" << id << "]->fields.data = malloc(" << count << " * sizeof(Field));\n";
      fields_ss << "_type_info.data[" << id << "]->fields.length = " << count << ";\n";
      fields_ss << "_type_info.data[" << id << "]->fields.capacity = " << count << ";\n";

      int it = 0;
      for (const auto &field : info->scope->ordered_symbols) {
        auto symbol = info->scope->local_lookup(field);
        if (!symbol || symbol->is_function())
          continue;

        auto t = global_get_type(s32_type());

        if (!t) {
          throw_error("internal compiler error: Type was null in reflection 'to_type_struct()'", {});
        }

        fields_ss << "_type_info.data[" << id << "]->fields.data[" << it << "] = ";
        fields_ss << get_field_struct(field.get_str(), t, type, context) << ";\n";
        ++it;
      }
    }
    return fields_ss.str();
  };

  auto get_generic_args_init_statements = [&] {
    std::stringstream generics_ss;

    if (type->generic_args.empty()) {
      return std::format(";\n{{ auto args = &_type_info.data[{}]->generic_args;\nargs->length = 0;\nargs->data = "
                         "NULL\n;args->capacity = 0;\n }}",
                         id);
    }

    int count = type->generic_args.size();
    {
      generics_ss << "_type_info.data[" << id << "]->generic_args.data = malloc(" << count << " * sizeof(Type));\n";
      generics_ss << "_type_info.data[" << id << "]->generic_args.length = " << count << ";\n";
      generics_ss << "_type_info.data[" << id << "]->generic_args.capacity = " << count << ";\n";
    }

    int idx = 0;
    for (const auto &arg : type->generic_args) {
      generics_ss << "_type_info.data[" << id << "]->generic_args.data[" << idx << "] = ";
      generics_ss << to_type_struct(global_get_type(arg), ctx) << ";\n";
      ++idx;
    }

    return generics_ss.str();
  };

  auto get_interfaces_init_statements = [&] {
    std::stringstream interfaces_ss;

    if (type->interfaces.empty()) {
      return std::format(";\n{{ auto args = &_type_info.data[{}]->interfaces;\nargs->length = 0;\nargs->data = "
                         "NULL\n;args->capacity = 0;\n }}",
                         id);
    }

    int count = type->interfaces.size();
    {
      interfaces_ss << "_type_info.data[" << id << "]->interfaces.data = malloc(" << count << " * sizeof(Type));\n";
      interfaces_ss << "_type_info.data[" << id << "]->interfaces.length = " << count << ";\n";
      interfaces_ss << "_type_info.data[" << id << "]->interfaces.capacity = " << count << ";\n";
    }

    int idx = 0;
    for (const auto &interface : type->interfaces) {
      interfaces_ss << "_type_info.data[" << id << "]->interfaces.data[" << idx << "] = ";
      interfaces_ss << to_type_struct(global_get_type(interface), ctx) << ";\n";
      ++idx;
    }

    return interfaces_ss.str();
  };

  auto get_methods_init_statements = [&] {
    std::stringstream methods_ss;

    auto scope = type->get_info()->scope;
    unsigned count = 0;

    for (const auto &[name, symbol] : scope->symbols) {
      if (!symbol.is_function() || !symbol.function.declaration) {
        continue;
      }
      auto declaration = symbol.function.declaration;
      if (DOESNT_HAVE_FLAG(declaration->flags, FUNCTION_IS_METHOD) || declaration->generic_arguments.size() != 0) {
        continue;
      }
      count++;
    }

    if (count == 0) {
      return std::format(";\n{{ auto args = &_type_info.data[{}]->interfaces;\nargs->length = 0;\nargs->data = "
                         "NULL\n;args->capacity = 0;\n }}",
                         id);
    }

    {
      methods_ss << "_type_info.data[" << id << "]->methods.data = malloc(" << count << " * sizeof(Type));\n";
      methods_ss << "_type_info.data[" << id << "]->methods.length = " << count << ";\n";
      methods_ss << "_type_info.data[" << id << "]->methods.capacity = " << count << ";\n";
    }

    int idx = 0;
    for (auto sym : scope->symbols) {
      auto name = sym.first;
      auto symbol = sym.second;
      if (!symbol.is_function() || symbol.is_generic_function()) {
        continue;
      }

      auto declaration = symbol.function.declaration;
      if (DOESNT_HAVE_FLAG(declaration->flags, FUNCTION_IS_METHOD) || declaration->generic_arguments.size() != 0) {
        continue;
      }
      methods_ss << "_type_info.data[" << id << "]->methods.data[" << idx << "].$0 = (str){.data=\"" << name.get_str()
                 << "\", .length= " << calculate_actual_length(name.get_str()) << "};\n";

      methods_ss << "_type_info.data[" << id << "]->methods.data[" << idx << "].$1 = " << emit_symbol(&symbol) << ";\n";
      ++idx;
    }
    return methods_ss.str();
  };

  ss << get_fields_init_statements();
  ss << get_generic_args_init_statements();

  ss << get_interfaces_init_statements();

  if (!type->is_kind(TYPE_INTERFACE))
    ss << get_methods_init_statements();

  type_info_strings.push_back(ss.str());
  reflected_upon_types.insert(id);
  return std::format("_type_info.data[{}]", id);
}

std::string Emitter::to_type_struct(Type *type, Context &context) {
  if (!type) {
    throw_error("internal compiler error: Reflection system got a null type", {});
  }

  auto id = type->id;

  static bool *type_cache = [] {
    auto arr = new bool[type_table.size()];
    memset(arr, 0, type_table.size());
    return arr;
  }();

  if (type_cache[id]) {
    return std::format("_type_info.data[{}]", id);
  }

  type_cache[id] = true;

  return get_type_struct(type, id, context, "{}");
}

bool Emitter::should_emit_function(Emitter *visitor, ASTFunctionDeclaration *node, bool test_flag) {
  // if we're not testing, don't emit for test functions
  if (!test_flag && HAS_FLAG(node->flags, FUNCTION_IS_TEST)) {
    return false;
  }

  auto sym = ctx.scope->lookup(node->name);
  if (node->declaring_type != Type::INVALID_TYPE_ID) {
    sym = global_get_type(node->declaring_type)->get_info()->scope->local_lookup(node->name);
  }
  auto sym_name = emit_symbol(sym);

  // generate a test based on this function pointer.
  if (test_flag && HAS_FLAG(node->flags, FUNCTION_IS_TEST)) {
    visitor->test_functions << "($ela_test){.name = \"" << sym_name << "\", .function = &" << sym_name << "},";
    visitor->num_tests++;
  }
  // dont emit a main if we're in test mode.
  if (test_flag && (sym_name == "main" || sym_name == "маин")) {
    return false;
  }
  return true;
}

std::string Emitter::to_cpp_string(const TypeExtensions &extensions, const std::string &base) {
  std::stringstream ss;
  ss << base;
  for (const auto ext : extensions.extensions) {
    if (ext.type == TYPE_EXT_ARRAY) {
      ss << "[" << std::to_string(ext.array_size) << "]";
    } else if (ext.type == TYPE_EXT_POINTER_CONST || ext.type == TYPE_EXT_POINTER_MUT) {
      ss << "*";
    }
  }
  return ss.str();
}

std::string Emitter::get_cpp_scalar_type(int id) {
  auto type = global_get_type(id);
  std::string name = "";

  return to_cpp_string(type);

  if (type->get_ext().has_no_extensions()) {
    return name;
  }

  return to_cpp_string(type->get_ext(), name);
}

std::string Emitter::to_cpp_string(Type *type) {
  auto output = std::string{};
  switch (type->kind) {
    case TYPE_DYN: {
      auto info = type->get_info()->as<DynTypeInfo>();
      output = "dyn$" + to_cpp_string(global_get_type(info->interface_type));
      output = to_cpp_string(type->get_ext(), output);
    } break;
    case TYPE_FUNCTION:
      return get_function_pointer_type_string(type);
    case TYPE_SCALAR:
    case TYPE_ENUM:
    case TYPE_STRUCT:
    case TYPE_INTERFACE:
    case TYPE_TAGGED_UNION: {
      output = to_cpp_string(type->get_ext(), type->get_info()->scope->full_name());
      break;
    }
    case TYPE_TUPLE: {
      auto info = (type->get_info()->as<TupleTypeInfo>());
      output = "$tuple";
      for (int i = 0; i < info->types.size(); ++i) {
        output += std::to_string(info->types[i]);
        if (i != info->types.size() - 1) {
          output += "$";
        }
      }
      output = to_cpp_string(type->get_ext(), output);
      break;
    }
  }
  return output;
}

void Emitter::visit(ASTImpl *node) {
  if (!node->generic_parameters.empty()) {
    return;
  }

  auto target = global_get_type(node->target->resolved_type);

  if (!target) {
    throw_error("internal compiler error: impl target type was null in the emitter", node->source_range);
  }
  auto old_type = type_context;
  type_context = node->target;
  Defer _([&] { type_context = old_type; });

  for (const auto &constant : node->constants) {
    constant->accept(this);
  }

  for (const auto &method : node->methods) {
    method->accept(this);
  }

  return;
}

void Emitter::visit(ASTCast *node) {
  auto type_string = to_cpp_string(global_get_type(node->target_type->resolved_type));
  code << "(" << type_string << ")";
  node->expression->accept(this);
  return;
}

void Emitter::visit(ASTInterfaceDeclaration *node) { return; }

void Emitter::visit(ASTChoiceDeclaration *node) {
  if (!node->generic_parameters.empty()) {
    return;
  }

  if (node->is_emitted) {
    return;
  }

  node->is_emitted = true;

  emit_line_directive(node);

  auto name = emit_symbol(ctx.scope->lookup(node->name));
  code << "typedef struct " << name << " " << name << ";\n";

  auto old_init = emit_default_init;
  emit_default_init = false;

  for (const auto &variant : node->variants) {
    if (variant.kind == ASTChoiceVariant::STRUCT) {
      auto subtype_name = name + "_" + variant.name.get_str();
      code << "typedef struct " << subtype_name << " {\n";
      for (const auto &field : variant.struct_declarations) {
        field->accept(this);
        code << ";\n";
      }
      code << "} " << subtype_name << ";\n";
    } else if (variant.kind == ASTChoiceVariant::TUPLE) {
      auto subtype_name = name + "_" + variant.name.get_str();
      code << "typedef ";
      variant.tuple->accept(this);
      code << " " << subtype_name << ";\n";
    }
  }

  emit_default_init = old_init;
  code << "typedef struct " << name << " {\n";
  code << "  int index;\n";
  code << "  union {\n";

  int n = 0;
  for (const auto &variant : node->variants) {
    if (variant.kind == ASTChoiceVariant::STRUCT) {
      auto subtype_name = name + "_" + variant.name.get_str();
      code << "    " << subtype_name << " $index_" << std::to_string(n) << ";\n";
    } else if (variant.kind == ASTChoiceVariant::TUPLE) {
      auto subtype_name = name + "_" + variant.name.get_str();
      code << "    " << subtype_name << " $index_" << std::to_string(n) << ";\n";
    }
    n++;
  }

  code << "  };\n";
  code << "} " << name << ";\n";
  return;
}

// Helper function to emit deferred statements
void Emitter::emit_deferred_statements(DeferBlockType type) {
  auto defer_block = defer_blocks.rbegin();
  while (defer_block->type != type) {
    if (defer_block == defer_blocks.rend()) {
      throw_error("internal compiler error: could not find defer block type in stack", {});
    }
    for (auto defer : defer_block->defers) {
      defer->statement->accept(this);
    }
    defer_block++;
  }
  if (defer_block == defer_blocks.rend()) {
    throw_error("internal compiler error: could not find defer block type in stack", {});
  }
  for (auto defer : defer_block->defers) {
    defer->statement->accept(this);
  }
}

void Emitter::emit_lambda(ASTLambda *node) {
  if (node->is_emitted) {
    return;
  } else {
    node->is_emitted = true;
  }
  emit_line_directive(node);
  node->return_type->accept(this);
  code << ' ' << node->unique_identifier.get_str() << ' ';
  node->params->accept(this);
  newline();
  node->block->accept(this);
  newline();
}

void Emitter::visit(ASTFunctionDeclaration *node) {
  auto emit_function_signature_and_body = [&](const std::string &name) {
    auto returns = global_get_type(node->return_type->resolved_type);

    if (returns->is_kind(TYPE_FUNCTION)) {
      auto return_function_type = static_cast<FunctionTypeInfo *>(returns->get_info());

      // we take fixed array extensions as pointer here because it's invalid and would get casted off anyway.
      auto depth = returns->get_ext().extensions.size();
      auto extensions = std::string(depth, '*');

      code << to_cpp_string(global_get_type(return_function_type->return_type)) << "(" << extensions << name;
      node->params->accept(this);
      code << ")";
    } else {
      node->return_type->accept(this);
      code << " " + name;
      node->params->accept(this);
    }
    defer_blocks.push_back({{}, DEFER_BLOCK_TYPE_FUNC});
    if (node->block.is_not_null()) {
      auto block = node->block.get();
      block->accept(this);
    }
    emit_deferred_statements(DEFER_BLOCK_TYPE_FUNC);
    defer_blocks.pop_back();
  };

  auto emit_various_function_declarations = [&] {
    if (!node->generic_parameters.empty()) {
      return;
    }

    Symbol *sym;
    if (node->declaring_type != Type::INVALID_TYPE_ID) {
      sym = global_get_type(node->declaring_type)->get_info()->scope->local_lookup(node->name);
    } else {
      sym = ctx.scope->lookup(node->name);
    }
    auto name = emit_symbol(sym) + mangled_type_args(node->generic_arguments);

    if (node->name != "main" && node->name != "маин") {
      if (HAS_FLAG(node->flags, FUNCTION_IS_STATIC)) {
        code << "static ";
      }
      if (HAS_FLAG(node->flags, FUNCTION_IS_FORWARD_DECLARED)) {
        emit_forward_declaration(node);
        return;

      } else if (HAS_FLAG(node->flags, FUNCTION_IS_INLINE) && compile_command.has_flag("release")) {
        /*
          ! We can only do this when we're in release mode because for some reason,
          ! We get undefined references unless we use LTO when inlining functions?
          ! utterly confusing, but it is
        */
        // code << "inline ";
      }
    }

    if (HAS_FLAG(node->flags, FUNCTION_IS_EXPORTED)) {
      code << "extern  ";
    }

    if ((node->name == "main" || node->name == "маин") && !is_freestanding) {
      has_user_defined_main = true;
      user_defined_entry_point = node->name;
      node->return_type->accept(this);
      code << " __ela_main_()\n"; // We use Env::args() to get args now.
      node->block.get()->accept(this);
    } else {
      emit_function_signature_and_body(name);
    }
  };

  if (node->is_emitted) {
    return;
  } else {
    node->is_emitted = true;
  }

  emit_line_directive(node);

  auto test_flag = compile_command.has_flag("test");
  auto old_scope = ctx.scope;
  ctx.set_scope(node->scope);
  Defer deferred = {[&]() { ctx.set_scope(old_scope); }};

  // this also happens to emit the test boilerplate that bootstraps it into the
  // test runner, if applicable.
  if (!should_emit_function(this, node, test_flag)) {
    return;
  }

  if (HAS_FLAG(node->flags, FUNCTION_IS_FOREIGN)) {
    emit_foreign_function(node);
    return;
  }

  emit_various_function_declarations();

  return;
}

void Emitter::visit(ASTReturn *node) {
  // Emit switch / if expressions.
  if (node->expression && (node->expression.get()->get_node_type() == AST_NODE_SWITCH ||
                           node->expression.get()->get_node_type() == AST_NODE_IF)) {
    auto old = std::move(cf_expr_return_register);
    Defer _defer([&]() { cf_expr_return_register = std::move(old); });
    auto type = global_get_type(node->resolved_type);
    std::string str = "$register$" + std::to_string(cf_expr_return_id++);
    cf_expr_return_register = &str;

    emit_line_directive(node);
    code << indent() << to_cpp_string(type) << " " << str << ";\n";
    node->expression.get()->accept(this);

    if (emitting_function_with_defer ||
        (node->declaring_block.is_not_null() && node->declaring_block.get()->defer_count != 0)) {
      emit_line_directive(node);
      code << indent() << to_cpp_string(type) << " " << defer_return_value_key << " = " << str << ";\n";
      emit_deferred_statements(DEFER_BLOCK_TYPE_FUNC);
      emit_line_directive(node);
      code << indent() << "return " << defer_return_value_key << ";\n";
    } else {
      emit_line_directive(node);
      code << indent() << "return " << str << ";\n";
    }
    return;
  }

  if (emitting_function_with_defer ||
      (node->declaring_block.is_not_null() && node->declaring_block.get()->defer_count != 0)) {
    if (node->expression.is_not_null()) {
      emit_line_directive(node);
      auto type = global_get_type(node->expression.get()->resolved_type);
      code << indent() << to_cpp_string(type) << " " << defer_return_value_key << " = ";
      node->expression.get()->accept(this);
      code << ";\n";
    }
    emit_deferred_statements(DEFER_BLOCK_TYPE_FUNC);
    emit_line_directive(node);
    code << indent() << "return";
    if (node->expression.is_not_null()) {
      code << " " << defer_return_value_key;
    }
    code << ";\n";
  } else if (cf_expr_return_register.is_null() || node->expression.is_null()) {
    emit_line_directive(node);
    indented("return");
    if (node->expression.is_not_null()) {
      space();
      node->expression.get()->accept(this);
    }
    code << ";\n";
  } else {
    emit_line_directive(node);
    code << *cf_expr_return_register.get() << " = ";
    node->expression.get()->accept(this);
    code << ";\n";
  }
  return;
}

void Emitter::visit(ASTBreak *node) {
  emit_line_directive(node);
  emit_deferred_statements(DEFER_BLOCK_TYPE_LOOP);
  indented("break;\n");
}

void Emitter::visit(ASTContinue *node) {
  emit_line_directive(node);
  emit_deferred_statements(DEFER_BLOCK_TYPE_LOOP);
  indented("continue;\n");
}

void Emitter::visit(ASTDefer *node) { defer_blocks.back().defers.push_back(node); }

void Emitter::visit(ASTBlock *node) {
  code << "{\n";
  indent_level++;
  ctx.set_scope(node->scope);

  defer_blocks.emplace_back();

  for (const auto &statement : node->statements) {
    if (statement->get_node_type() == AST_NODE_VARIABLE) {
      indented("");
    }
    statement->accept(this);
  }

  emit_deferred_statements(DEFER_BLOCK_TYPE_OTHER);
  defer_blocks.pop_back();

  indent_level--;
  indentedln("}");
  ctx.exit_scope();
  return;
}

void Emitter::visit(ASTLambda *node) { code << node->unique_identifier.get_str(); }

// This should never get hit.
void Emitter::visit(ASTWhere *node) {
  throw_error("internal compiler error: 'where' expression was visited in the emitter", node->source_range);
}

void Emitter::emit_tuple(int type_id) {
  auto type = global_get_type(type_id);
  if (type->base_id != Type::INVALID_TYPE_ID) {
    type = global_get_type(type->base_id);
  }
  if (type->tuple_is_emitted) {
    return;
  } else {
    type->tuple_is_emitted = true;
  }
  auto name = to_cpp_string(type);

  code << "typedef struct " << name << " {\n";
  indent_level++;
  auto info = type->get_info()->as<TupleTypeInfo>();
  for (int i = 0; i < info->types.size(); ++i) {
    auto type = global_get_type(info->types[i]);
    if (type->is_kind(TYPE_FUNCTION)) {
      code << indent() << get_declaration_type_signature_and_identifier("$" + std::to_string(i), type) << ";\n";
    } else {
      code << indent() << to_cpp_string(type) << " $" << std::to_string(i) << ";\n";
    }
  }
  indent_level--;
  code << "} " << name << ";\n";
}

void Emitter::visit(ASTSize_Of *node) {
  code << "sizeof(";
  node->target_type->accept(this);
  code << ")";
}

void Emitter::visit(ASTImport *node) {}

void Emitter::call_operator_overload(const SourceRange &range, Type *left_ty, OperationKind operation, TType op,
                                     ASTExpr *left, ASTExpr *right) {
  auto call = ASTCall{};
  auto dot = ASTDotExpr{};
  dot.base = left;
  dot.member = ASTPath::Segment{get_operator_overload_name(op, operation)};
  call.function = &dot;
  auto args = ASTArguments{};
  if (right) {
    args.arguments = {right};
  }
  call.arguments = &args;
  dot.source_range = range;
  call.arguments->source_range = range;
  call.source_range = range;
  call.accept(&typer);
  if (dot.member.identifier == "deref") {
    code << "(*";
  } else {
    code << "(";
  }
  call.accept(this);
  code << ")";
}

Emitter::Emitter(Context &context, Typer &type_visitor) : typer(type_visitor), ctx(context) {}

void Emitter::visit(ASTModule *node) {}

std::string Emitter::emit_symbol(Symbol *symbol) {
  if (symbol->is_local() ||
      (symbol->is_function() && HAS_FLAG(symbol->function.declaration->flags, FUNCTION_IS_FOREIGN))) {
    return symbol->name.get_str();
  }

  auto full_name = symbol->scope->full_name();
  if (!full_name.empty()) {
    full_name += "$";
  }
  full_name += symbol->name.get_str();
  return full_name;
};

void Emitter::visit(ASTDyn_Of *node) {
  if (node->is_emitted) {
    return;
  }

  code << "(" << to_cpp_string(global_get_type(node->resolved_type)) << ") {\n";
  indent();
  code << ".instance = (void*)";
  node->object->accept(this);
  code << ",\n";
  // ugliest code ever freaking written.
  auto interface_scope =
      global_get_type(global_get_type(node->resolved_type)->get_info()->as<DynTypeInfo>()->interface_type)
          ->get_info()
          ->scope;

  auto object_scope_bare = global_get_type(global_get_type(node->object->resolved_type)->get_element_type());
  auto object_scope = object_scope_bare->get_info()->scope;

  for (auto [name, sym] : interface_scope->symbols) {
    if (sym.is_function() && !sym.is_generic_function()) {
      indent();
      code << "." << name.get_str() << " = ";
      auto symbol = object_scope->local_lookup(name);
      auto type = global_find_type_id(symbol->type_id, {{{TYPE_EXT_POINTER_MUT}}});
      auto typestring = get_function_pointer_type_string(global_get_type(type), nullptr, true);
      code << "(" << typestring << ")" << emit_symbol(symbol) << ",\n";
    }
  }

  code << "}";
}

void Emitter::emit_dyn_dispatch_object(int interface_type, int dyn_type) {
  Type *interface = global_get_type(interface_type);

  if (interface->dyn_emitted) {
    return;
  }

  interface->dyn_emitted = true;

  auto dyn_ty = global_get_type(dyn_type);
  auto methods_to_emit = dyn_ty->get_info()->as<DynTypeInfo>()->methods;

  for (auto [name, function_type] : methods_to_emit) {
    this->dep_emitter->define_type(function_type->id);
  }

  auto name = to_cpp_string(dyn_ty);
  code << "typedef struct " << name << "{\n";
  code << "void *instance;\n";
  for (auto [name, type] : methods_to_emit) {
    std::string method_pointer_name = name.get_str();
    code << get_function_pointer_type_string(type, &method_pointer_name) << ";";
    newline_indented();
  }
  code << "} " << name << ";";
  newline_indented();
}

void Emitter::visit(ASTPatternMatch *node) {

}

<<<<<<< HEAD
void Emitter::visit(ASTPath *node) {
  auto symbol = ctx.get_symbol(node);
  code << emit_symbol(symbol.get());
}
=======
void Emitter::visit(ASTMethodCall *node) {}

void Emitter::visit(ASTPath *node) {}
>>>>>>> 02b79fbf
<|MERGE_RESOLUTION|>--- conflicted
+++ resolved
@@ -2219,13 +2219,9 @@
 
 }
 
-<<<<<<< HEAD
+void Emitter::visit(ASTMethodCall *node) {}
+
 void Emitter::visit(ASTPath *node) {
   auto symbol = ctx.get_symbol(node);
   code << emit_symbol(symbol.get());
 }
-=======
-void Emitter::visit(ASTMethodCall *node) {}
-
-void Emitter::visit(ASTPath *node) {}
->>>>>>> 02b79fbf

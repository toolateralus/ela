--- conflicted
+++ resolved
@@ -190,15 +190,9 @@
 
   // implicitly upcast integer and float types.
   // u8 -> u16 -> u32 etc legal.
-<<<<<<< HEAD
-  // u16 -> u8 == explicit required.
-  if (from->is_kind(TYPE_SCALAR) && from->get_ext().has_no_extensions() && to->is_kind(TYPE_SCALAR) &&
-      to->get_ext().has_no_extensions()) {
-=======
   // u16 -> u8 == implicit required.
   if (from->is_kind(TYPE_SCALAR) && from->extensions.has_no_extensions() && to->is_kind(TYPE_SCALAR) &&
       to->extensions.has_no_extensions()) {
->>>>>>> 59d6824b
     if (type_is_numerical(from) && type_is_numerical(to)) {
       if (numerical_type_safe_to_upcast(from, to)) {
         return CONVERT_IMPLICIT;
@@ -880,7 +874,20 @@
   return -1;
 }
 
-<<<<<<< HEAD
+bool Type::implements(const Type *interface) {
+  auto found = std::ranges::find(interfaces, interface);
+  if (found != interfaces.end()) {
+    return true;
+  }
+  for (auto &interface_id : interfaces) {
+    auto type = interface_id;
+    if (type->generic_base_type == interface) {
+      return true;
+    }
+  }
+  return false;
+}
+
 /*
   This can have some strange behaviour if used outside of the context of
   LLVM, because unions get treated very differently than expected.
@@ -930,18 +937,4 @@
   }
 
   return -1;
-=======
-bool Type::implements(const Type *interface) {
-  auto found = std::ranges::find(interfaces, interface);
-  if (found != interfaces.end()) {
-    return true;
-  }
-  for (auto &interface_id : interfaces) {
-    auto type = interface_id;
-    if (type->generic_base_type == interface) {
-      return true;
-    }
-  }
-  return false;
->>>>>>> 59d6824b
 }
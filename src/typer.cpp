--- conflicted
+++ resolved
@@ -1837,23 +1837,13 @@
     } else if (node->left->get_node_type() == AST_NODE_SUBSCRIPT) {
       auto subscript = (ASTIndex *)node->left;
 
-<<<<<<< HEAD
-      auto subscript_left_ty = global_get_type(subscript->base->resolved_type);
-      if (subscript_left_ty->get_ext().is_const_pointer()) {
-        throw_error("cannot subscript-assign into a const pointer!", node->source_range);
-      }
-
-      auto symbol = ctx.get_symbol(subscript->base);
-      if (symbol.is_not_null() && symbol.get()->is_const() && !subscript_left_ty->get_ext().is_mut_pointer()) {
-=======
-      auto subscript_left_ty = subscript->left->resolved_type;
+      auto subscript_left_ty = subscript->base->resolved_type;
       if (subscript_left_ty->extensions.is_const_pointer()) {
         throw_error("cannot subscript-assign into a const pointer!", node->source_range);
       }
 
-      auto symbol = ctx.get_symbol(subscript->left);
+      auto symbol = ctx.get_symbol(subscript->base);
       if (symbol.is_not_null() && symbol.get()->is_const() && !subscript_left_ty->extensions.is_mut_pointer()) {
->>>>>>> 59d6824b
         throw_error("cannot subscript-assign into a const variable!", node->source_range);
       }
 
@@ -2113,19 +2103,11 @@
   }
 }
 
-<<<<<<< HEAD
 void Typer::visit(ASTIndex *node) {
   node->base->accept(this);
   node->index->accept(this);
-  auto left_ty = global_get_type(node->base->resolved_type);
-  auto subscript_ty = global_get_type(node->index->resolved_type);
-=======
-void Typer::visit(ASTSubscript *node) {
-  node->left->accept(this);
-  node->subscript->accept(this);
-  auto left_ty = node->left->resolved_type;
-  auto subscript_ty = node->subscript->resolved_type;
->>>>>>> 59d6824b
+  auto left_ty = node->base->resolved_type;
+  auto subscript_ty = node->index->resolved_type;
 
   auto symbol = ctx.get_symbol(node->base);
 
@@ -2719,15 +2701,9 @@
           if (symbol->is_type()) {
             auto instantiation =
                 find_generic_instance(((ASTDeclaration *)symbol->type.declaration.get())->generic_instantiations,
-<<<<<<< HEAD
                                       segment.get_resolved_generics());
-            auto type = global_get_type(instantiation->resolved_type);
-            scope = type->get_info()->scope;
-=======
-                                      part.get_resolved_generics());
             auto type = instantiation->resolved_type;
             scope = type->info->scope;
->>>>>>> 59d6824b
           } else
             return nullptr;
         } else {

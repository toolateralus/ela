#include <algorithm>
#include <cassert>
#include <csetjmp>
#include <ctime>
#include <format>
#include <iostream>
#include <linux/limits.h>
#include <ranges>
#include <set>
#include <sstream>
#include <stdexcept>
#include <string>
#include <vector>

#include "ast.hpp"
#include "copier.hpp"
#include "constexpr.hpp"
#include "core.hpp"
#include "error.hpp"
#include "interned_string.hpp"
#include "lex.hpp"
#include "scope.hpp"
#include "type.hpp"
#include "visitor.hpp"

// TODO:
/*
  TODO: we can probably replace the generic panic handler with an exception. depending on how much bigger the compiler
  binary is.
  TODO: use the ENTER_SCOPE macro everywhere in here. so many lines of code to do the same thing.
  TODO: use an SET_EXPECTED_TYPE that also does an RAII for that same shit. again, a ton of code eliminated.
*/

#define USE_GENERIC_PANIC_HANDLER

#ifdef USE_GENERIC_PANIC_HANDLER
#define GENERIC_PANIC_HANDLER(data_name, uid, block, source_range) \
  GenericInstantiationErrorUserData data_name;                     \
  set_panic_handler(generic_instantiation_panic_handler);          \
  set_error_user_data(&data_name);                                 \
  Defer defer_##uid([] { reset_panic_handler(); });                \
  if (setjmp(data_name.save_state) == 0) {                         \
    /* clang-format off */\
    block                                        \
    /* clang-format on */                                          \
  } else {                                                         \
    handle_generic_error(&data_name, source_range);                \
  }
#else
#define GENERIC_PANIC_HANDLER(data_name, uid, block, source_range) block
#endif

void handle_generic_error(GenericInstantiationErrorUserData *data, const SourceRange &range) {
  reset_panic_handler();
  throw_error(std::format("Error at definition: {}\nerror: {}",
                          format_source_location(data->definition_range, ERROR_FAILURE, 3), data->message),
              range);
}

auto generic_instantiation_panic_handler(auto msg, auto range, auto void_data) {
  auto data = (GenericInstantiationErrorUserData *)(void_data);
  data->definition_range = range;
  data->message = msg;
  longjmp(data->save_state, 1);
};

void assert_types_can_cast_or_equal(ASTExpr *expr, Type *to, const SourceRange &source_range,
                                    const std::string &message) {
  auto from_t = expr->resolved_type;
  auto to_t = to;
  auto conv_rule = type_conversion_rule(from_t, to_t, source_range);
  if (to != expr->resolved_type && (conv_rule == CONVERT_PROHIBITED || conv_rule == CONVERT_EXPLICIT)) {
    throw_error(message + '\n' + std::format("expected \"{}\", got \"{}\"", to_t->to_string(), from_t->to_string()),
                source_range);
  }

  if (conv_rule == CONVERT_IMPLICIT) {
    expr->resolved_type = to;
  }
}

bool expr_is_literal(const ASTExpr *expr) {
  switch (expr->get_node_type()) {
    case AST_NODE_BIN_EXPR: {
      auto bin_expr = static_cast<const ASTBinExpr *>(expr);
      return expr_is_literal(bin_expr->left) && expr_is_literal(bin_expr->right);
    }
    case AST_NODE_UNARY_EXPR:
      return expr_is_literal(static_cast<const ASTUnaryExpr *>(expr)->operand);
    case AST_NODE_LITERAL:
      return true;
    default:
      return false;
  }
}

void Typer::visit_struct_declaration(ASTStructDeclaration *node, bool generic_instantiation,
                                     std::vector<Type *> generic_args) {
  Type *type = nullptr;

  bool type_just_created = false;

  if (generic_instantiation) {
    auto generic_arg = generic_args.begin();
    for (const auto &param : node->generic_parameters) {
      auto type_argument = *generic_arg;
      node->scope->create_type_alias(param.identifier, *generic_arg, type_argument->declaring_node.get());
      generic_arg++;
    }
    type = global_create_struct_type(node->name, node->scope, generic_args);
    type_just_created = true;
  } else {
    type = ctx.scope->find_type_id(node->name, {});
    if (type != Type::INVALID_TYPE && type != Type::UNRESOLVED_GENERIC) {
      if (type->is_kind(TYPE_STRUCT)) {
        auto info = (type->info->as<StructTypeInfo>());
        if (!info->is_forward_declared) {
          throw_error("Redefinition of struct", node->source_range);
        }
      } else {
        throw_error("cannot redefine already existing type", node->source_range);
      }
    } else {
      type = ctx.scope->create_struct_type(node->name, node->scope, node);
      type_just_created = true;
    }
  }

  if (!type) {
    throw_error("internal compiler error: struct type was null on declaration", node->source_range);
  }

  // tidy up some references.
  type->declaring_node = node;
  node->resolved_type = type;

  // assign scope to ensure it's correct.
  auto info = type->info->as<StructTypeInfo>();
  info->scope = node->scope;

  // swap to the struct's scope.
  auto old_scope = ctx.scope;
  ctx.set_scope(node->scope);

  // create a type context for #self.
  auto old_type_context = type_context;
  ASTType ast_type;
  ast_type.resolved_type = type;
  type_context = &ast_type;

  // make sure to exit the type context and scope when done here.
  Defer _([&] {
    type_context = old_type_context;
    ctx.scope = old_scope;
  });

  // setup some flags.
  if (node->is_anonymous) {
    info->is_anonymous = true;
  }

  if (node->is_union) {
    info->is_union = true;
  }

  if (node->is_forward_declared && type_just_created) {
    info->is_forward_declared = true;
  } else {
    info->is_forward_declared = false;
  }

  // if this is a forward declaration, exit out.
  if (info->is_forward_declared || node->is_forward_declared) {
    return;
  }

  if (node->where_clause) {
    node->where_clause.get()->accept(this);
  }

  for (auto subunion : node->subtypes) {
    subunion->accept(this);

    // TODO: we shouldn't just unload these members in there.
    // This shells off the information that shows that these members came from a union, in the type descriptor
    for (const auto &field : subunion->members) {
      field.type->accept(this);
      info->scope->insert_variable(field.name, field.type->resolved_type, nullptr, MUT);
    }

    info->members.push_back({
        .name = subunion->name,
        .type = subunion->resolved_type,
        .default_value = nullptr,
    });
  }

  for (const ASTStructMember &member : node->members) {
    member.type->accept(this);
    ctx.scope->insert_local_variable(member.name, member.type->resolved_type, nullptr, MUT);

    if (member.default_value) {
      auto old_expected_type = expected_type;
      expected_type = member.type->resolved_type;
      member.default_value.get()->accept(this);
      expected_type = old_expected_type;
    }

    info->members.push_back({
        .name = member.name,
        .type = member.type->resolved_type,
        .default_value = member.default_value,
    });
  }
}

void Typer::visit_choice_declaration(ASTChoiceDeclaration *node, bool generic_instantiation,
                                     std::vector<Type *> generic_args) {
  auto old_scope = ctx.scope;
  Defer _defer([&] { ctx.scope = old_scope; });
  ctx.set_scope(node->scope);

  /* get the type, if it's a concrete declaration. */
  auto type = node->resolved_type;

  /* otherwise, we alias our generic parameters by name, then create the instantation. */
  if (generic_instantiation) {
    auto generic_arg = generic_args.begin();
    for (const auto &param : node->generic_parameters) {
      auto type = *generic_arg;
      ctx.scope->create_type_alias(param.identifier, *generic_arg, type->declaring_node.get());
      generic_arg++;
    }
    type = global_create_choice_type(node->name.get_str(), node->scope, generic_args);
  }

  node->resolved_type = type;
  type->declaring_node = node;
  auto info = type->info->as<ChoiceTypeInfo>();

  if (node->where_clause) {
    node->where_clause.get()->accept(this);
  }

  /*
    * important!

    I'm doing this because you may make variants that have the same name as types that are used
    in the variants themselves.

    In doing so, you will inadvertently get the wrong type when you say

    ... :: choice {
      Expression(*mut Expression),
      If {
        expression: *mut Expression
      }
    }

    because the type system will look up the previous variant, isntead of taking *mut Expression,
    which is either the parent type, or whatever external type.

    So, we defer the creation of all aliases and substruct types, and this is fine because
    you can't even refer to them directly anyway.
  */

  using alias_tuple = std::tuple<InternedString, Type *, TypeKind, ASTNode *>;
  using struct_tuple = std::tuple<InternedString, Scope *>;

  constexpr auto ALIAS_VARIANT_INDEX = 0;
  constexpr auto STRUCT_VARIANT_INDEX = 1;

  std::vector<std::variant<alias_tuple, struct_tuple>> variants;

  info->scope = node->scope;
  for (const auto &variant : node->variants) {
    switch (variant.kind) {
      case ASTChoiceVariant::NORMAL: {
        variants.emplace_back(alias_tuple{variant.name, void_type(), TYPE_SCALAR, nullptr});
      } break;
      case ASTChoiceVariant::TUPLE: {
        variant.tuple->accept(this);
        auto type = variant.tuple->resolved_type;
        variants.emplace_back(alias_tuple{variant.name, type, TYPE_TUPLE, variant.tuple});
      } break;
      case ASTChoiceVariant::STRUCT: {
        ctx.set_scope();
        for (const auto &field : variant.struct_declarations) {
          field->accept(this);
          field->resolved_type = field->type->resolved_type;
        }
        variants.emplace_back(struct_tuple{variant.name, ctx.exit_scope()});
      } break;
    }
  }

  for (const auto variant : variants) {
    switch (variant.index()) {
      case ALIAS_VARIANT_INDEX: {
        const auto &[name, type, kind, declaring_node] = std::get<ALIAS_VARIANT_INDEX>(variant);
        info->scope->create_type_alias(name, type, declaring_node);
        info->members.push_back(TypeMember{.name = name, .type = type});
        info->scope->local_lookup(name)->type.choice = node;
      } break;
      case STRUCT_VARIANT_INDEX: {
        const auto &[name, scope] = std::get<STRUCT_VARIANT_INDEX>(variant);
        const auto variant_type = info->scope->create_struct_type(name, scope, nullptr);
        info->members.push_back(TypeMember{.name = name, .type = variant_type});
        info->scope->local_lookup(name)->type.choice = node;
        variant_type->choice_parent = type;
      } break;
    }
  }
}

void Typer::visit_function_body(ASTFunctionDeclaration *node) {
  //// TODO: handle more attributes
  for (auto attr : node->attributes) {
    switch (attr.tag) {
      case ATTRIBUTE_INLINE: {
        node->is_inline = true;
      } break;
      case ATTRIBUTE_ENTRY: {
        node->is_entry = true;
      } break;
      default:
        break;
    }
  }

  if (node->name == "main") {
    node->is_entry = true;
  }

  auto old_ty = expected_type;
  auto old_scope = ctx.scope;
  auto _defer = Defer([&] {
    ctx.set_scope(old_scope);
    expected_type = old_ty;
  });
  ctx.set_scope(node->scope);
  expected_type = node->return_type->resolved_type;
  auto block = node->block.get();
  if (!block) {
    throw_error("internal compiler error: attempting to visit body of function forward declaration.",
                node->source_range);
  }
  block->accept(this);
  auto control_flow = block->control_flow;
  if (control_flow.type == Type::INVALID_TYPE) control_flow.type = void_type();
  if (HAS_FLAG(control_flow.flags, BLOCK_FLAGS_CONTINUE))
    throw_error("Keyword \"continue\" must be in a loop.", node->source_range);
  if (HAS_FLAG(control_flow.flags, BLOCK_FLAGS_BREAK))
    throw_error("Keyword \"break\" must be in a loop.", node->source_range);
  if (HAS_FLAG(control_flow.flags, BLOCK_FLAGS_FALL_THROUGH) && node->return_type->resolved_type != void_type())
    throw_error("Not all code paths return a value.", node->source_range);
}

Type *Typer::get_self_type() {
  if (type_context.is_not_null()) {
    type_context.get()->accept(this);
    return type_context.get()->resolved_type;
  }
  return Type::INVALID_TYPE;
}

Type *Typer::find_generic_type_of(const InternedString &base, std::vector<Type *> generic_args,
                                  const SourceRange &source_range) {
  ASTStatement *instantiation = nullptr;
  auto symbol = ctx.scope->lookup(base);

  // Probably not a generic type?
  if (!symbol || !symbol->is_type) {
    return Type::INVALID_TYPE;
  }

  auto declaring_node = symbol->type.declaration.get();

  if (!declaring_node) {
    throw_error("internal compiler error: unable to find type's declaring node", source_range);
  }

  switch (declaring_node->get_node_type()) {
    case AST_NODE_STRUCT_DECLARATION:
    case AST_NODE_FUNCTION_DECLARATION:
    case AST_NODE_TRAIT_DECLARATION:
      break;
    default:
      throw_error("Invalid target to generic args", source_range);
      break;
  }

  instantiation = visit_generic((ASTDeclaration *)declaring_node, generic_args, source_range);

  return global_find_type_id(instantiation->resolved_type, {});
}

void Typer::visit_function_header(ASTFunctionDeclaration *node, bool generic_instantiation,
                                  std::vector<Type *> generic_args) {
  // Setup context.
  auto old_scope = ctx.scope;
  ctx.set_scope(node->scope);

  Defer _([&] { ctx.set_scope(old_scope); });

  //// TODO: handle more attributes
  for (auto attr : node->attributes) {
    switch (attr.tag) {
      case ATTRIBUTE_INLINE: {
        node->is_inline = true;
      } break;
      case ATTRIBUTE_ENTRY: {
        node->is_entry = true;
      } break;
      default:
        break;
    }
  }

  if (node->name == "main") {
    node->is_entry = true;
  }

  if (generic_instantiation) {
    auto generic_arg = generic_args.begin();
    for (const auto &param : node->generic_parameters) {
      auto type = *generic_arg;
      ctx.scope->create_type_alias(param.identifier, *generic_arg, type->declaring_node.get());
      generic_arg++;
    }
  }

  if (!node->is_forward_declared && !node->is_extern) {
    node->scope->name = node->name.get_str() + mangled_type_args(generic_args);
  }

  if (node->where_clause) {
    node->where_clause.get()->accept(this);
  }

  node->return_type->accept(this);
  node->params->accept(this);

  FunctionTypeInfo info;
  // Get function type id from header.
  info.return_type = node->return_type->resolved_type;
  info.is_varargs = node->is_varargs;

  for (const auto &param : node->params->params) {
    if (param->tag == ASTParamDecl::Normal) {
      auto &normal = param->normal;
      ctx.scope->insert_local_variable(normal.name, param->resolved_type, nullptr, param->mutability, param);
      info.parameter_types[info.params_len] = param->resolved_type;
    } else {
      auto type = get_self_type();
      if (param->self.is_pointer) {
        type = type->take_pointer_to(param->mutability);
      }

      ctx.scope->insert_local_variable("self", type, nullptr, param->mutability, param);
      info.parameter_types[info.params_len] = type;
    }

    info.params_len++;
  }

  if (info.return_type == Type::UNRESOLVED_GENERIC) {
    throw_error("internal compiler error: unresolved generic return type.", node->source_range);
  }
  node->resolved_type = global_find_function_type_id(info, {});
}

bool impl_method_matches_trait(Type *trait_method, Type *impl_method) {
  auto trait_method_info = trait_method->info->as<FunctionTypeInfo>();
  auto impl_method_info = impl_method->info->as<FunctionTypeInfo>();
  if (trait_method_info->params_len != impl_method_info->params_len) {
    return false;
  }
  for (size_t i = 0; i < trait_method_info->params_len; ++i) {
    auto trait_param = trait_method_info->parameter_types[i];
    auto impl_param = impl_method_info->parameter_types[i];
    if (trait_param->is_kind(TYPE_TRAIT)) {
      if (!impl_param->implements(trait_param)) {
        return false;
      }
      if (trait_param->generic_args != impl_param->generic_args) {
        return false;
      }
    } else if (trait_param != impl_param) {
      return false;
    }
  }

  {
    auto trait_return = trait_method_info->return_type;
    auto impl_return = impl_method_info->return_type;
    if (trait_return->is_kind(TYPE_TRAIT)) {
      if (trait_return->generic_base_type != Type::INVALID_TYPE) {
        if (!impl_return->implements(trait_return->generic_base_type)) {
          return false;
        }
        if (trait_return->generic_args != impl_return->generic_args) {
          return false;
        }
      } else {
        if (!impl_return->implements(trait_return)) {
          return false;
        }
      }
    } else if (trait_return != impl_return) {
      return false;
    }
  }

  return true;
}

void Typer::visit_impl_declaration(ASTImpl *node, bool generic_instantiation, std::vector<Type *> generic_args) {
  auto previous = ctx.scope;
  auto old_type = type_context;
  Defer _([&] {
    ctx.set_scope(previous);
    type_context = old_type;
  });

  type_context = node->target;
  ctx.set_scope(node->scope);

  if (generic_instantiation) {
    auto generic_arg = generic_args.begin();
    for (const auto &param : node->generic_parameters) {
      auto type = *generic_arg;
      ctx.scope->create_type_alias(param.identifier, *generic_arg, type->declaring_node.get());
      generic_arg++;
    }
  }

  if (node->where_clause) {
    node->where_clause.get()->accept(this);
  }

  node->target->accept(this);

  if (node->target->resolved_type == Type::UNRESOLVED_GENERIC) {
    throw_error(
        "the target of an impl was a generic type, but no type arguments were provided. use `impl!<T> "
        "MyType!<T> {...}`, or provide a concrete type, such as `impl MyType!<s32> {...}`",
        node->source_range);
  }

  node->scope->name = "$" + std::to_string(node->target->resolved_type->uid) + "impl";

  auto target_ty = node->target->resolved_type;
  if (!target_ty) {
    if (node->target->resolved_type == Type::INVALID_TYPE) {
      throw_error("use of undeclared type", node->target->source_range);
    } else if (node->target->resolved_type == Type::UNRESOLVED_GENERIC) {
      throw_error("use of unresolved generic type", node->target->source_range);
    }
  }
  Type *trait_ty = nullptr;

  if (node->trait) {
    node->trait.get()->accept(this);
    auto trait_id = node->trait.get()->resolved_type;
    if (trait_id == Type::INVALID_TYPE) {
      throw_error("internal compiler error: type of impl trait was invalid", node->source_range);
    }
    trait_ty = trait_id;
    node->scope->name = node->scope->name.get_str() + "_of" + std::to_string(trait_id->uid);

    auto decl_node = (ASTTraitDeclaration *)trait_id->declaring_node.get();

    if (decl_node && decl_node->where_clause) {
      ctx.set_scope(decl_node->scope);
      decl_node->where_clause.get()->accept(this);
      ctx.set_scope(node->scope);
    }
  }

  auto type_scope = target_ty->info->scope;
  Scope impl_scope = {};

  for (const auto &constant : node->constants) {
    auto old = ctx.scope;
    ctx.scope = type_scope;
    constant->accept(this);
    ctx.scope = old;
  }

  for (const auto &alias : node->aliases) {
    alias->accept(this);
  }

  // We forward declare all the methods so they can refer to each other without obnoxious crud crap.
  // just like C-- (owned)
  for (const auto &method : node->methods) {
    method->declaring_type = target_ty;

    if (!method->generic_parameters.empty()) {
      // TODO: actually generate a signature for a generic function so that you can compare them
      type_scope->insert_function(method->name, Type::UNRESOLVED_GENERIC, method);
      impl_scope.symbols[method->name] = type_scope->symbols[method->name];
      continue;
    }

    visit_function_header(method, false);

    type_scope->insert_function(method->name, method->resolved_type, method);
    auto &symbol = type_scope->symbols[method->name];
    symbol.is_forward_declared = true;
    symbol.is_function = true;

    impl_scope.symbols[method->name] = symbol;
  }

  for (const auto &method : node->methods) {
    method->declaring_type = target_ty;
    if (!method->generic_parameters.empty()) {
      continue;
    }

    if (auto symbol = type_scope->local_lookup(method->name)) {
      if (!symbol->is_forward_declared) {
        throw_error("Redefinition of method", method->source_range);
      } else {
        symbol->is_forward_declared = false;
      }
    } else {
      if (method->is_forward_declared) {
        type_scope->forward_declare_function(method->name, method->resolved_type, method);
      } else {
        type_scope->insert_function(method->name, method->resolved_type, method);
      }

      impl_scope.symbols[method->name] = type_scope->symbols[method->name];

      if (method->is_extern || method->is_forward_declared) {
        continue;
      }
    }

    visit_function_body(method);
  }

  if (trait_ty) {
    auto declaring_node = trait_ty->declaring_node.get();

    if (!declaring_node || declaring_node->get_node_type() != AST_NODE_TRAIT_DECLARATION) {
      throw_error(std::format("\'impl <trait> for <type>\' must implement a trait. got {}", trait_ty->to_string()),
                  node->source_range);
    }

    auto trait = static_cast<ASTTraitDeclaration *>(declaring_node);
    ctx.scope = trait->scope;

    for (auto trait_method : trait->methods) {
      auto method = (ASTFunctionDeclaration *)deep_copy_ast(trait_method);
      if (auto impl_symbol = impl_scope.local_lookup(method->name)) {
        method->accept(this);
        if (!impl_method_matches_trait(method->resolved_type, impl_symbol->resolved_type)) {
          if (method->resolved_type != Type::INVALID_TYPE && impl_symbol->resolved_type != Type::INVALID_TYPE) {
            throw_error(std::format("method \"{}\" doesn't match trait.\nexpected {},\ngot {}", method->name,
                                    method->resolved_type->to_string(), impl_symbol->resolved_type->to_string()),
                        node->source_range);
          } else {
            throw_error("internal compiler error: method.type_id or impl_symbol.type_id was null", node->source_range);
          }
        }
      } else if (!method->is_forward_declared) {
        method->declaring_type = target_ty;

        if (!method->generic_parameters.empty()) {
          // TODO: actually generate a signature for a generic function so that you can compare them
          type_scope->insert_function(method->name, Type::UNRESOLVED_GENERIC, method);
          impl_scope.symbols[method->name] = type_scope->symbols[method->name];
          continue;
        }

        visit_function_header(method, false);

        if (auto symbol = type_scope->local_lookup(method->name)) {
          if (!symbol->is_forward_declared) {
            throw_error("Redefinition of method", method->source_range);
          } else {
            symbol->is_forward_declared = false;
          }
        } else {
          if (method->is_forward_declared) {
            type_scope->forward_declare_function(method->name, method->resolved_type, method);
          } else {
            type_scope->insert_function(method->name, method->resolved_type, method);
          }
          impl_scope.symbols[method->name] = type_scope->symbols[method->name];
          if (method->is_extern || method->is_forward_declared) {
            continue;
          }
        }
        visit_function_body(method);
      } else {
        throw_error(std::format("required method \"{}\" (from trait {}) not implemented in impl", method->name,
                                trait_ty->to_string()),
                    node->source_range);
      }
    }

    for (auto &[name, impl_sym] : impl_scope.symbols) {
      if (!trait->scope->local_lookup(name)) {
        throw_error(std::format("impl method \"{}\" not found in trait", name), node->source_range);
      }
    }

    target_ty->traits.push_back(trait_ty);
  }

  node->resolved_type = target_ty;
}

void Typer::visit_trait_declaration(ASTTraitDeclaration *node, bool generic_instantiation,
                                    std::vector<Type *> generic_args) {
  auto id = ctx.scope->find_type_id(node->name, {});
  if (id != Type::INVALID_TYPE) {
    auto type = id;
    if (type->is_kind(TYPE_TRAIT)) {
      if (!generic_instantiation) throw_error("re-definition of trait type.", node->source_range);
    } else {
      throw_error("re-definition of a type", node->source_range);
    }
  }

  auto previous = ctx.scope;
  Defer _([&] { ctx.set_scope(previous); });
  ctx.set_scope(node->scope);

  auto type = global_create_trait_type(node->name.get_str(), ctx.scope, generic_args);

  if (auto symbol = ctx.scope->lookup(node->name)) {
    type->generic_base_type = symbol->resolved_type;
  }

  if (generic_instantiation) {
    auto generic_arg = generic_args.begin();
    for (const auto &param : node->generic_parameters) {
      auto type = *generic_arg;
      ctx.scope->create_type_alias(param.identifier, *generic_arg, type->declaring_node.get());
      generic_arg++;
    }
  }

  node->scope->name = node->name.get_str() + mangled_type_args(generic_args);

  type->declaring_node = node;
  node->resolved_type = type;
}

void Typer::compiler_mock_associated_function_call_visit_impl(Type *left_type, const InternedString &method_name) {
  ASTCall call;
  ASTArguments arguments;
  call.arguments = &arguments;

  // Type.
  ASTPath path;
  path.push_segment(left_type->basename);
  path.push_segment(method_name);

  call.callee = &path;
  call.accept(this);
}

void Typer::compiler_mock_method_call_visit_impl(Type *left_type, const InternedString &method_name) {
  ASTMethodCall call;
  ASTArguments arguments;
  call.arguments = &arguments;

  // Type.
  ASTPath path;
  static int depth = 0;

  InternedString varname = "$$temp$$" + std::to_string(depth++);
  path.push_segment(varname);
  ctx.scope->insert_local_variable(varname, left_type, nullptr, MUT);
  Defer erase_temp_symbol([&] {
    depth--;
    ctx.scope->erase("$$temp$$");
  });

  // .method
  ASTDotExpr dot;
  dot.base = &path;
  dot.member = ASTPath::Segment{method_name};

  call.callee = &dot;
  call.accept(this);
}

bool is_const_pointer(ASTNode *node) {
  if (node == nullptr) return false;

  if (auto subscript = dynamic_cast<ASTIndex *>(node)) {
    return is_const_pointer(subscript->base);
  } else if (auto dot = dynamic_cast<ASTDotExpr *>(node)) {
    return is_const_pointer(dot->base);
  }

  auto type = node->resolved_type;
  if (type->is_const_pointer()) {
    return true;
  }

  return false;
}
void Typer::type_check_args_from_params(ASTArguments *node, ASTParamsDecl *params, ASTFunctionDeclaration *function,
                                        Nullable<ASTExpr> self_nullable, bool is_deinit_call) {
  auto old_type = expected_type;
  Defer _([&]() { expected_type = old_type; });
  auto args_ct = node->arguments.size();
  auto params_ct = params->params.size();
  size_t param_index = self_nullable.is_not_null() ? 1 : 0;

  {  // Check the other parameters, besides self.
    for (size_t arg_index = 0; arg_index < args_ct || param_index < params_ct; ++arg_index, ++param_index) {
      if (param_index < params_ct) {
        auto &param = params->params[param_index];
        if (arg_index < args_ct) {
          // Argument provided, type-check it
          expected_type = param->resolved_type;
          node->arguments[arg_index]->accept(this);

          assert_types_can_cast_or_equal(
              node->arguments[arg_index], param->resolved_type, node->arguments[arg_index]->source_range,
              std::format("unexpected argument type.. parameter #{} of function",
                          arg_index + 1));  // +1 here to make it 1-based indexing for user. more intuitive

        } else if (param->normal.default_value) {
          auto old_scope = ctx.scope;
          ctx.scope = function->scope;
          // No argument provided, use the default value
          expected_type = param->resolved_type;
          param->normal.default_value.get()->accept(this);  // Type-check the default value
          ctx.scope = old_scope;
        } else {
          // No argument provided and no default value, throw an error
          std::stringstream ss;
          ss << "Too few arguments to function. Expected:\n  fn(";
          for (auto param : params->params) {
            if (param->tag == ASTParamDecl::Normal) {
              ss << param->normal.name.get_str() << ": " << param->normal.type->resolved_type->to_string();
              ss << ", ";
            } else {
              ss << (param->self.is_pointer ? "*" : "") << "self, ";
            }
          }
          ss << ")\nbut got:\n";
          ss << "  fn(";

          for (auto arg : node->arguments) {
            ss << arg->resolved_type->to_string() << ", ";
          }
          ss << ")\n";
          throw_error(ss.str(), node->source_range);
        }
      } else {
        if (!params->is_varargs) {
          // Too many arguments
          std::stringstream ss;
          ss << "Too many arguments to function. Expected:\n  fn(";
          for (auto param : params->params) {
            if (param->tag == ASTParamDecl::Normal) {
              ss << param->normal.name.get_str() << ": " << param->normal.type->resolved_type->to_string();
              ss << ", ";
            } else {
              ss << (param->self.is_pointer ? "*" : "") << "self, ";
            }
          }
          ss << ")\nbut got:\n  fn(";

          for (auto arg : node->arguments) {
            if (type_is_valid(arg->resolved_type)) {
              ss << arg->resolved_type->to_string() << ", ";
            } else {
              ss << "(null), ";
            }
          }
          ss << ")\n";
          throw_error(ss.str(), node->source_range);
        }
        expected_type = Type::INVALID_TYPE;
        node->arguments[arg_index]->accept(this);
      }
    }
  }

  /*
    We use some strange semantics for destroy.
    It is technically a mutating function, but simply declaring a string that you later want
    to destroy would require mut EVERYWHERE.

    So, we compromise, and allow constant variables and pointers to be passed to destroy calls,
    just for QOL.
  */
  if (self_nullable.is_not_null() && !is_deinit_call) {
    auto self = self_nullable.get();
    auto first = params->params[0]->resolved_type;
    auto self_symbol = ctx.get_symbol(self);
    auto self_type = self->resolved_type;

    if (first->is_mut_pointer()) {
      if (!self_type->is_pointer() && self_symbol && self_symbol.get()->is_const()) {
        throw_error("cannot call a '*mut self' method with a const variable, consider adding 'mut' to the declaration.",
                    node->source_range);
      }
      if (is_const_pointer(self)) {
        throw_error(
            "cannot call a '*mut self' method with a const pointer, consider taking it as '&mut' (or however "
            "you obtained this pointer)",
            node->source_range);
      }
    }
  }
}

void Typer::type_check_args_from_info(ASTArguments *node, FunctionTypeInfo *info) {
  auto old_type = expected_type;
  Defer _([&]() { expected_type = old_type; });
  auto args_ct = node->arguments.size();
  // TODO: rewrite this. this is so hard tor read.
  if ((args_ct > info->params_len && !info->is_varargs) || args_ct < info->params_len) {
    throw_error(
        std::format("Function call has incorrect number of arguments. Expected: {}, Found: {}... function type: {}",
                    info->params_len, args_ct, info->to_string()),
        node->source_range);
  }

  for (size_t i = 0; i < args_ct; ++i) {
    auto arg = node->arguments[i];
    expected_type = info->parameter_types[i];
    arg->accept(this);
    if (i < info->params_len) {
      assert_types_can_cast_or_equal(arg, info->parameter_types[i], arg->source_range,
                                     std::format("invalid argument type for parameter #{}", i + 1));
    }
  }
}

/*
  ! When you provide the wrong number of arguments (or at least too few) to a generic function that is inferring it's
  genericsd, ! the compiler just crashes and doesn't report an error REPRO: 103
*/
ASTFunctionDeclaration *Typer::resolve_generic_function_call(ASTFunctionDeclaration *func,
                                                             std::vector<ASTExpr *> *generic_args,
                                                             ASTArguments *arguments, SourceRange source_range) {
  if (generic_args->empty()) {
    // infer generic parameter (return type only) from expected type
    if (arguments->arguments.empty() && func->generic_parameters.size() == 1) {
      if (func->return_type->kind == ASTType::NORMAL && type_is_valid(expected_type)) {
        auto return_ty_path = func->return_type->normal.path;
        /*
          TODO: we need to do a better job of checking whether the return type name

          * matches the generic parameter it's trying to infer.
          * we shouldn't restrict the path length nor should we be using a simple string comparison here.
        */
        if (return_ty_path->length() == 1 &&
            (func->generic_parameters[0].identifier == return_ty_path->segments[0].identifier)) {
          auto type = ast_alloc<ASTType>();
          type->resolved_type = expected_type;
          type->source_range = source_range;
          if (!type_is_valid(type->resolved_type)) {
            throw_error("INTERNAL COMPILER ERROR: Invalid type during inference", type->source_range);
          }
          generic_args->push_back(type);
        }
      }

    } else {  // Infer generic parameter(S) from arguments.

      /*
        ! This is the cause of repro 106.
        ! I don't quite know  how to fix it, but somehow we need to
        ! at least unset the expected type here? that will be a temporary fix.
      */
      {
        auto old_expected = expected_type;
        expected_type = Type::INVALID_TYPE;
        arguments->accept(this);
        expected_type = old_expected;
      }

      auto args = arguments->resolved_argument_types;
      auto parameters = func->params->params;
      auto generics = func->generic_parameters;

      std::vector<std::pair<bool, int>> arg_to_generic_map(parameters.size());

      for (size_t i = 0; i < parameters.size(); ++i) {
        auto &param = parameters[i];
        switch (param->tag) {
          case ASTParamDecl::Self: {
            arg_to_generic_map[i] = {false, -1};
          } break;
          case ASTParamDecl::Normal: {
            bool is_generic = false;
            int generic_index = 0;

            for (const auto &generic : generics) {
              // ! This condition is terrible
              if (generic.identifier == param->normal.type->normal.path->segments[0].identifier) {
                is_generic = true;
                break;
              }
              ++generic_index;
            }

            arg_to_generic_map[i] = {is_generic, generic_index};
          } break;
        }
      }

      std::vector<Type *> inferred_generics(generics.size(), Type::INVALID_TYPE);

      auto start_index = (parameters[0]->tag == ASTParamDecl::Self) ? 1 : 0;

      for (size_t i = 0; i < args.size(); ++i) {
        auto arg_ty_id = args[i];
        auto [is_generic, generic_index] = arg_to_generic_map[i + start_index];

        if (is_generic) {
          auto extensions = parameters[i + start_index]->normal.type->extensions;

          int pointer_levels = 0;

          while (!extensions.empty() &&
                 (extensions.back().type == TYPE_EXT_POINTER_CONST || extensions.back().type == TYPE_EXT_POINTER_MUT)) {
            pointer_levels++;
            extensions.pop_back();
          }

          auto type = arg_ty_id;
          while (pointer_levels > 0 && type->is_pointer()) {
            arg_ty_id = type->get_element_type();
            type = arg_ty_id;
            pointer_levels--;
          }

          inferred_generics[generic_index] = arg_ty_id;
        }
      }

      for (size_t i = 0; i < generics.size(); ++i) {
        auto type = ast_alloc<ASTType>();
        type->source_range = source_range;
        if (!type_is_valid(inferred_generics[i])) {
          throw_error("failed in inferring type argument from function argument list", arguments->source_range);
        }
        type->resolved_type = inferred_generics[i];
        generic_args->push_back(type);
      }
    }
  }
  auto resolved_generic_args = get_generic_arg_types(*generic_args);
  auto instantiation = (ASTFunctionDeclaration *)visit_generic(func, resolved_generic_args, source_range);
  if (generic_args->size() != resolved_generic_args.size()) {
    generic_args->resize(resolved_generic_args.size());
  }
  auto generic_arg = generic_args->begin();
  for (auto resolved_generic_arg : resolved_generic_args) {
    if (*generic_arg == nullptr) {
      auto type = ast_alloc<ASTType>();
      type->source_range = source_range;
      type->resolved_type = resolved_generic_arg;
      if (!type_is_valid(type->resolved_type)) {
        throw_error("INTERNAL COMPILER ERROR: Invalid type during inference", type->source_range);
      }
      *generic_arg = type;
    }
    generic_arg++;
  }
  return instantiation;
}

// #undef USE_GENERIC_PANIC_HANDLER

ASTDeclaration *Typer::visit_generic(ASTDeclaration *definition, std::vector<Type *> &args, SourceRange source_range) {
#ifdef USE_GENERIC_PANIC_HANDLER
  GenericInstantiationErrorUserData data;
  set_panic_handler(generic_instantiation_panic_handler);
  set_error_user_data(&data);
  Defer defer_1([] { reset_panic_handler(); });
  if (_setjmp(data.save_state) == 0) {
#endif
    if (definition->generic_parameters.size() < args.size()) {
      throw_error(std::format("too many generic arguments. expected {}, got {}", definition->generic_parameters.size(),
                              args.size()),
                  definition->source_range);
    } else if (definition->generic_parameters.size() > args.size()) {
      args.resize(definition->generic_parameters.size(), nullptr);
      auto arg = args.begin();
      for (auto param : definition->generic_parameters) {
        if (*arg == nullptr) {
          if (param.default_value) {
            *arg = param.default_value->resolved_type;
          } else {
            throw_error(std::format("too few generic arguments. expected {}, got {}",
                                    definition->generic_parameters.size(), args.size()),
                        definition->source_range);
          }
        }
        arg++;
      }
    }
    auto instantiation = find_generic_instance(definition->generic_instantiations, args);
    if (!instantiation) {
      instantiation = static_cast<ASTDeclaration *>(deep_copy_ast(definition));
      definition->generic_instantiations.emplace_back(args, instantiation);
      switch (definition->get_node_type()) {
        case AST_NODE_STRUCT_DECLARATION: {
          visit_struct_declaration((ASTStructDeclaration *)instantiation, true, args);
        } break;
        case AST_NODE_FUNCTION_DECLARATION: {
          visit_function_header((ASTFunctionDeclaration *)instantiation, true, args);
          auto func = static_cast<ASTFunctionDeclaration *>(instantiation);
          func->generic_arguments = args;
          visit_function_body(func);
        } break;
        case AST_NODE_TRAIT_DECLARATION:
          visit_trait_declaration((ASTTraitDeclaration *)instantiation, true, args);
          break;
        case AST_NODE_CHOICE_DECLARATION: {
          visit_choice_declaration((ASTChoiceDeclaration *)instantiation, true, args);
        } break;
        case AST_NODE_IMPL: {
          visit_impl_declaration((ASTImpl *)instantiation, true, args);
        } break;
        default:
          throw_error("Invalid target to generic args", source_range);
          break;
      }
      for (auto impl : instantiation->impls) {
        if (impl->resolved_type == Type::INVALID_TYPE) {
          visit_generic(impl, args, source_range);
        }
      }
      instantiation->generic_parameters.clear();
      instantiation->generic_instantiations.clear();
    }
    return instantiation;
#ifdef USE_GENERIC_PANIC_HANDLER
  } else {
    handle_generic_error(&data, source_range);
    return nullptr;
  }
#endif
}

std::vector<TypeExtension> Typer::accept_extensions(std::vector<ASTTypeExtension> ast_extensions) {
  std::vector<TypeExtension> extensions;
  for (auto &ext : ast_extensions) {
    if (ext.type == TYPE_EXT_ARRAY) {
      auto val = evaluate_constexpr(ext.expression, ctx);
      if (val.tag != Value::INTEGER) {
        throw_error("Fixed array must have integer size.", ext.expression->source_range);
      }
      extensions.push_back({ext.type, (size_t)val.integer});
    } else {
      extensions.push_back({.type = ext.type});
    }
  }
  return extensions;
}

std::vector<Type *> Typer::get_generic_arg_types(const std::vector<ASTExpr *> &args) {
  std::vector<Type *> generic_args;
  for (const auto &arg : args) {
    arg->accept(this);
    generic_args.push_back(arg->resolved_type);
  }
  return generic_args;
}

void Typer::visit(ASTProgram *node) {
  ctx.set_scope(ctx.root_scope);
  size_t index = 0;
  for (auto &statement : node->statements) {
    if (index == node->end_of_bootstrap_index) {
      ctx.set_scope(node->scope);
    }
    statement->accept(this);
    index++;
  }
  ctx.set_scope(ctx.root_scope);
}

void Typer::visit(ASTChoiceDeclaration *node) {
  if (!node->generic_parameters.empty()) {
    for (auto param : node->generic_parameters) {
      if (param.default_value) {
        param.default_value->accept(this);
      }
    }
    ctx.scope->create_type_alias(node->name, Type::UNRESOLVED_GENERIC, node);
    return;
  }
  visit_choice_declaration(node, false);
}

void Typer::visit(ASTLambda *node) {
  node->unique_identifier = "$lambda$" + std::to_string(lambda_unique_id++);
  node->params->accept(this);
  node->return_type->accept(this);

  auto old_expected = expected_type;

  Defer _([&] { expected_type = old_expected; });

  expected_type = node->return_type->resolved_type;

  std::vector<int> param_types;
  FunctionTypeInfo info;

  int parameter_index = 0;
  for (const auto &param : node->params->params) {
    info.parameter_types[parameter_index] = param->resolved_type;
    info.params_len++;
    node->block->scope->insert_local_variable(param->normal.name, param->resolved_type, nullptr, param->mutability,
                                              param);
    parameter_index++;
  }

  node->block->accept(this);
  info.return_type = node->return_type->resolved_type;
  auto type = global_find_function_type_id(info, {});
  node->resolved_type = type->take_pointer_to(MUT);

  ctx.scope->insert_variable(node->unique_identifier, type, node, MUT);
}

void Typer::visit(ASTStructDeclaration *node) {
  if (!node->generic_parameters.empty()) {
    for (auto param : node->generic_parameters) {
      if (param.default_value) {
        param.default_value->accept(this);
      }
    }
    ctx.scope->create_type_alias(node->name, Type::UNRESOLVED_GENERIC, node);
  } else {
    visit_struct_declaration(node, false);
  }
}

void Typer::visit(ASTEnumDeclaration *node) {
  if (ctx.scope->find_type_id(node->name, {}) != Type::INVALID_TYPE) {
    throw_error("Redefinition of enum " + node->name.get_str(), node->source_range);
  }

<<<<<<< HEAD
  auto elem_type = Type::INVALID_TYPE;

  if (node->underlying_type_ast) {
    node->underlying_type_ast->accept(this);
    auto underlying_type = node->underlying_type_ast->resolved_type;

    if (!underlying_type->is_kind(TYPE_SCALAR) || !underlying_type->info->as<ScalarTypeInfo>()->is_integral) {
      throw_error(
          "Enums must use an integer for it's underlying type. use a 'choice' type for a discriminated union which can "
          "use any data type in a range of styles.",
          node->underlying_type_ast->source_range);
    }

    elem_type = underlying_type;
  }

=======
  auto underlying_type = Type::INVALID_TYPE;
>>>>>>> d9eae0f9
  auto enum_ty_id = ctx.scope->create_enum_type(node->name, create_child(ctx.scope), node->is_flags, node);
  enum_ty_id->declaring_node = node;
  auto enum_type = ctx.scope->find_type_id(node->name, {});
  auto info = enum_type->info->as<EnumTypeInfo>();

  for (const auto &[key, value] : node->key_values) {
    value->accept(this);
    auto node_ty = value->resolved_type;
    info->scope->insert_variable(key, node_ty, value, CONST);
<<<<<<< HEAD
    if (elem_type == Type::INVALID_TYPE) {
      elem_type = node_ty;
    }
    // TODO: coerce downcasts, assert types are valid.
=======
    if (underlying_type == Type::INVALID_TYPE) {
      underlying_type = node_ty;
    } else {
      assert_types_can_cast_or_equal(value, underlying_type, node->source_range,
                                     "inconsistent types in enum declaration.");
    }
    info->members.push_back({
        .name = key,
        .type = underlying_type,
        .default_value = value,
    });
>>>>>>> d9eae0f9
  }

  if (underlying_type == void_type()) {
    throw_error("Invalid enum declaration.. got null or no type.", node->source_range);
  }

<<<<<<< HEAD
  node->underlying_type = elem_type;
  info->underlying_type = elem_type;
=======
  node->element_type = underlying_type;
  info->underlying_type = underlying_type;
>>>>>>> d9eae0f9
  node->resolved_type = enum_type;
}

void Typer::visit(ASTFunctionDeclaration *node) {
  for (auto attr : node->attributes) {
    if (attr.tag == ATTRIBUTE_INLINE) {
      node->is_inline = true;
    }
  }

  // TODO: actually generate a signature for a generic function so that you can compare them
  if (!node->generic_parameters.empty()) {
    for (auto param : node->generic_parameters) {
      if (param.default_value) {
        param.default_value->accept(this);
      }
    }
    ctx.scope->insert_function(node->name, Type::UNRESOLVED_GENERIC, node);
    return;
  }

  visit_function_header(node, false);

  if (node->is_forward_declared) {
    ctx.scope->forward_declare_function(node->name, node->resolved_type, node);
    return;
  }

  ctx.scope->insert_function(node->name, node->resolved_type, node);

  if (node->is_extern) {
    return;
  }

  visit_function_body(node);
}

void Typer::visit(ASTVariable *node) {
  // Inferred declaration.
  if (node->type == nullptr) {
    if (node->value.get()->get_node_type() == AST_NODE_TYPE) {
      throw_error("Cannot use a type as a value.", node->value.get()->source_range);
    }
    node->value.get()->accept(this);
    auto value_ty = node->value.get()->resolved_type;
    if (value_ty == void_type()) {
      throw_error("Cannot assign a variable with value type of 'void'", node->source_range);
    }
    auto type = value_ty;

    // CLEANUP: This is nonsense.
    node->type = ast_alloc<ASTType>();
    node->type->source_range = node->source_range;
    node->type->resolved_type = value_ty;
    node->resolved_type = value_ty;

    // TODO: so, we just don't set the type if it can't be assigned to int??? what?
    if (type->is_kind(TYPE_SCALAR) && type->has_no_extensions() && expr_is_literal(node->value.get())) {
      auto info = (type->info->as<ScalarTypeInfo>());
      auto rule = type_conversion_rule(type, s32_type(), node->source_range);
      if (info->is_integral && rule != CONVERT_PROHIBITED && rule != CONVERT_EXPLICIT) {
        node->type->resolved_type = s32_type();
      }
    }
  }

  if (ctx.scope->find_type_id(node->name, {}) != Type::INVALID_TYPE || keywords.contains(node->name.get_str())) {
    throw_error(
        "Invalid variable declaration: a type or keyword exists with "
        "that name,",
        node->source_range);
  }

  node->type->accept(this);

  if (node->type->resolved_type == Type::INVALID_TYPE) {
    throw_error("Declaration of a variable with a non-existent type.", node->source_range);
  }

  if (node->value.is_not_null()) {
    if (node->value.get()->get_node_type() == AST_NODE_TYPE) {
      throw_error("Cannot use a type as a value.", node->value.get()->source_range);
    }

    auto old_ty = expected_type;
    expected_type = node->type->resolved_type;
    Defer _defer([&] { expected_type = old_ty; });
    node->value.get()->accept(this);
    assert_types_can_cast_or_equal(node->value.get(), node->type->resolved_type, node->source_range,
                                   "invalid type in declaration");
  }

  if (!node->is_constexpr && ctx.scope->local_lookup(node->name)) {
    throw_error(std::format("re-definition of '{}'", node->name), node->source_range);
  }

  auto variable_type = node->type->resolved_type;

  if (node->is_local) {
    ctx.scope->insert_local_variable(node->name, variable_type, node->value.get(), node->mutability, node);
  } else {
    ctx.scope->insert_variable(node->name, variable_type, node->value.get(), node->mutability, node);
  }

  if (variable_type == void_type()) {
    throw_error(std::format("cannot assign variable to type 'void' :: {}", node->name.get_str()), node->source_range);
  }

  if (node->is_constexpr) {
    // TODO: we should probably improve this.
    // Our interpreter can't handle structs, but we want structs.
    // auto type = node->type->resolved_type;
    // if ((!type->is_kind(TYPE_SCALAR) || type->extensions.has_extensions())) {
    //   throw_error(std::format("Can only use scalar types (integers, floats, "
    //                           "bools) as constant expressions, got {}",
    //                           type->to_string()),
    //               node->value.get()->source_range);
    // }
  }
}

void Typer::visit(ASTBlock *node) {
  auto old_scope = ctx.scope;

  Defer _([&] { ctx.scope = old_scope; });
  ctx.set_scope(node->scope);

  node->control_flow.type = Type::INVALID_TYPE;
  for (auto &statement : node->statements) {
    statement->accept(this);
    auto &stmnt_cf = statement->control_flow;

    // Handle 'no_return' calls.
    // TODO: probably add a never type so the analysis here is much cheaper.
    if (statement->get_node_type() == AST_NODE_EXPR_STATEMENT) {
      auto expr_stmt = (ASTExprStatement *)statement;
      if (expr_stmt->expression->get_node_type() == AST_NODE_CALL) {
        auto call = (ASTCall *)expr_stmt->expression;
        auto symbol = ctx.get_symbol(call->callee).get();

        if (!symbol || !symbol->function.declaration) {
          continue;
        }

        auto &function = symbol->function;

        for (auto attr : function.declaration->attributes) {
          if (attr.tag == ATTRIBUTE_NO_RETURN) {
            stmnt_cf = {BLOCK_FLAGS_RETURN, expected_type};
            break;
          }
        }
      }
    }

    auto &block_cf = node->control_flow;
    block_cf.flags |= stmnt_cf.flags;

    if (DOESNT_HAVE_FLAG(stmnt_cf.flags, BLOCK_FLAGS_FALL_THROUGH)) {
      block_cf.flags &= ~BLOCK_FLAGS_FALL_THROUGH;
      block_cf.type = stmnt_cf.type;
    }
  }

  node->resolved_type = node->control_flow.type;
}

// TODO: Remove ParamDecl, and ArgumentDecl probably. Such unneccesary nodes, a ton of boilerplate visitor logic
// and no real benefit.
// TODO: we can keep an ASTParamsDecl but meh
void Typer::visit(ASTParamsDecl *node) {
  for (auto &param : node->params) {
    param->accept(this);
  }
  return;
}

void Typer::visit(ASTParamDecl *node) {
  if (node->tag == ASTParamDecl::Self) {
    if (!type_context) {
      throw_error("No target type for self", node->source_range);
    }
    node->resolved_type = get_self_type();
    if (node->self.is_pointer) {
      node->resolved_type = node->resolved_type->take_pointer_to(node->mutability);
    }
    return;
  } else {
    node->normal.type->accept(this);
    Type *id = node->normal.type->resolved_type;
    node->resolved_type = id;
    if (id == Type::INVALID_TYPE) {
      throw_error("Use of undeclared type.", node->source_range);
    }
    auto old_ty = expected_type;
    expected_type = id;
    Defer _defer([&] { expected_type = old_ty; });
  }
}

void Typer::visit(ASTReturn *node) {
  Type *type;
  if (node->expression.is_not_null()) {
    node->expression.get()->accept(this);
    type = node->expression.get()->resolved_type;

    if (expected_type != Type::INVALID_TYPE && expected_type != void_type()) {
      assert_types_can_cast_or_equal(node->expression.get(), expected_type, node->source_range, "invalid return type");
    }
  } else {
    type = ctx.scope->find_type_id("void", {});
  }
  node->resolved_type = type;
  node->control_flow = {BLOCK_FLAGS_RETURN, type};
}

void Typer::visit(ASTContinue *node) { node->control_flow = {BLOCK_FLAGS_CONTINUE, Type::INVALID_TYPE}; }

void Typer::visit(ASTBreak *node) { node->control_flow = {BLOCK_FLAGS_BREAK, Type::INVALID_TYPE}; }

void Typer::visit(ASTFor *node) {
  auto old_scope = ctx.scope;
  ctx.set_scope(node->block->scope);

  node->right->accept(this);
  Type *iterable_type_id = node->right->resolved_type;
  Type *iterable_type = iterable_type_id;
  node->iterable_type = iterable_type;

  if (iterable_type->is_pointer()) {
    throw_error(std::format("Cannot iterate over a pointer. Did you mean to dereference a "
                            "pointer to an array, range or struct? got type {}",
                            iterable_type->to_string()),
                node->source_range);
  }

  Type *iter_ty = Type::INVALID_TYPE;
  auto scope = iterable_type->info->scope;

  if (iterable_type->implements(iterable_trait())) {  // can return an iterator.
    node->iteration_kind = ASTFor::ITERABLE;

    compiler_mock_method_call_visit_impl(iterable_type_id, "iter");
    auto symbol = scope->local_lookup("iter");
    auto symbol_ty = symbol->resolved_type;
    auto iter_return_ty = symbol_ty->info->as<FunctionTypeInfo>()->return_type;
    node->iterator_type = iter_return_ty;

    // make sure the impl is actually emitted if this is generic.
    compiler_mock_method_call_visit_impl(iter_return_ty, "next");
    symbol = iter_return_ty->info->scope->local_lookup("next");
    iter_ty = symbol->resolved_type->info->as<FunctionTypeInfo>()->return_type;
    auto option = iter_ty;
    iter_ty = option->generic_args[0];
  } else if (iterable_type->implements(iterator_trait())) {  // directly an iterator.
    node->iteration_kind = ASTFor::ITERATOR;
    node->iterator_type = iterable_type_id;

    // make sure the impl is actually emitted if this is generic.
    auto iterable_type = iterable_type_id;
    compiler_mock_method_call_visit_impl(iterable_type_id, "next");
    auto symbol = iterable_type->info->scope->local_lookup("next");
    iter_ty = symbol->resolved_type->info->as<FunctionTypeInfo>()->return_type;
    auto option = iter_ty;
    iter_ty = option->generic_args[0];
  } else {
    throw_error(
        "cannot iterate with for-loop on a type that doesn't implement either the 'Iterable!<T>' or the "
        "'Iterator!<T>' trait. ",
        node->source_range);
  }

  node->identifier_type = iter_ty;

  if (node->left_tag == ASTFor::IDENTIFIER) {
    auto iden = node->left.identifier;
    ctx.scope->insert_local_variable(iden, iter_ty, nullptr, CONST);
  } else {
    auto type = iter_ty;

    // if our iterable type returns a pointer, we "dereference" here because of the way destructuring needs to be done
    // it doesn't actually get generated as a dereference but we need to analyze the scope of the base type.
    if (type->is_pointer()) {
      type = type->get_element_type();
    }

    auto members = type->info->members;
    if (node->left.destructure.size() != members.size()) {
      throw_error(std::format("Cannot currently partially deconstruct a struct. "
                              "expected {} identifiers to assign, got {}, for type {}",
                              members.size(), node->left.destructure.size(), type->to_string()),
                  node->source_range);
    }
    int i = 0;
    for (auto [name, type_id, _, __] : members) {
      auto &destructure = node->left.destructure[i];
      auto iden = destructure.identifier;
      if (destructure.semantic == VALUE_SEMANTIC_POINTER_MUT) {
        type_id = type_id->take_pointer_to(MUT);
      } else if (destructure.semantic == VALUE_SEMANTIC_POINTER_CONST) {
        type_id = type_id->take_pointer_to(CONST);
      }
      destructure.type = type_id;
      ctx.scope->insert_local_variable(iden, type_id, nullptr, MUT);
      i++;
    }
  }

  node->right->accept(this);

  ctx.scope = old_scope;
  node->block->accept(this);

  auto control_flow = node->block->control_flow;
  control_flow.flags &= ~BLOCK_FLAGS_BREAK;
  control_flow.flags &= ~BLOCK_FLAGS_CONTINUE;
  control_flow.flags |= BLOCK_FLAGS_FALL_THROUGH;
  node->control_flow = control_flow;
}

void Typer::visit(ASTIf *node) {
  auto condition = node->condition;
  if (condition->get_node_type() == AST_NODE_PATTERN_MATCH) {
    auto pattern = (ASTPatternMatch *)condition;
<<<<<<< HEAD
    auto old_scope = ctx.scope;  // ! We should not have to manually set this scope here!!!!
    node->block->scope->parent = pattern->scope;
    condition->accept(this);
    ctx.scope = old_scope;  // ! For some reason the scope gets mismanaged when I don't set the scope here !!!! JUST
                            // HACKING IT IN!
=======
    pattern->target_block = node->block;
    condition->accept(this);
>>>>>>> d9eae0f9
  } else {
    condition->accept(this);
  }

  auto cond_ty = node->condition->resolved_type;
  auto conversion_rule = type_conversion_rule(cond_ty, bool_type());

  if (conversion_rule == CONVERT_PROHIBITED) {
    throw_error(std::format("cannot convert 'if' condition to a boolean, implicitly nor explicitly. got type \"{}\"",
                            cond_ty->to_string()),
                node->source_range);
  }

  node->block->accept(this);
  auto control_flow = node->block->control_flow;

  if (node->_else.is_not_null()) {
    auto _else = node->_else.get();
    _else->accept(this);
    auto else_cf = _else->control_flow;
    control_flow.flags |= else_cf.flags;
  } else {
    control_flow.flags |= BLOCK_FLAGS_FALL_THROUGH;
  }

  node->control_flow = control_flow;
  node->resolved_type = control_flow.type;

  if ((node->resolved_type == nullptr || node->resolved_type == void_type()) && node->is_expression) {
    throw_error("'if' expressions must return a value that's non-void", node->condition->source_range);
  }
}

void Typer::visit(ASTElse *node) {
  if (node->_if.is_not_null()) {
    node->_if.get()->accept(this);
    node->control_flow = node->_if.get()->control_flow;
  } else {
    node->block.get()->accept(this);
    node->control_flow = node->block.get()->control_flow;
  }
}

void Typer::visit(ASTWhile *node) {
  if (node->condition.is_not_null()) {
    auto condition = node->condition.get();
    if (condition->get_node_type() == AST_NODE_PATTERN_MATCH) {
      auto pattern = (ASTPatternMatch *)condition;
<<<<<<< HEAD
      auto old_scope = ctx.scope;  // ! We should not have to manually set this scope here!!!!
      node->block->scope->parent = pattern->scope;
      condition->accept(this);
      ctx.scope = old_scope;  // ! For some reason the scope gets mismanaged when I don't set the scope here !!!! JUST
                              // HACKING IT IN!
=======
      pattern->target_block = node->block;
      condition->accept(this);
>>>>>>> d9eae0f9
    } else {
      condition->accept(this);
    }
  }
  node->block->accept(this);
  auto control_flow = node->block->control_flow;
  control_flow.flags &= ~BLOCK_FLAGS_BREAK;
  control_flow.flags &= ~BLOCK_FLAGS_CONTINUE;
  // we add fall through here because we dont know if this will get
  // excecuted since we cant evaluate the condition to know
  control_flow.flags |= BLOCK_FLAGS_FALL_THROUGH;
  node->control_flow = control_flow;
}

void Typer::visit(ASTCall *node) {
  Type *type = nullptr;
  ASTFunctionDeclaration *func_decl = nullptr;
  // Try to find the function via a dot expression, scope resolution, identifier, etc.
  // Otherwise find it via a type resolution, for things like array[10](); or what have you.
  //
  // We have to use a custom path visitor for calls due to the fact that visit(ASTPath *) will try to instantiate
  // a generic function when it's partially defined and doesn't allow the call to try to fill out the rest of
  // the generic args through inference.
  if (node->callee->get_node_type() == AST_NODE_PATH) {
    visit_path_for_call((ASTPath *)node->callee);
  } else {
    node->callee->accept(this);
  }
  auto symbol = ctx.get_symbol(node->callee).get();

  if (symbol && symbol->is_function) {
    if (!type) {
      type = symbol->resolved_type;
    }
    auto declaring_node = symbol->function.declaration;
    if (declaring_node && declaring_node->get_node_type() == AST_NODE_FUNCTION_DECLARATION) {
      func_decl = static_cast<ASTFunctionDeclaration *>(declaring_node);

      // resolve a generic call.

      if (!func_decl->generic_parameters.empty()) {
        // doing this so self will get the right type when we call generic methods
        // TODO: handle this in the function decl itself, maybe insert self into symbol table

        auto old_type = type_context;
        Defer _([&] { type_context = old_type; });

        ASTType func_type_ast;
        if (func_decl->declaring_type != Type::INVALID_TYPE) {
          func_type_ast.resolved_type = func_decl->declaring_type;
          type_context = &func_type_ast;
        }

        func_decl = resolve_generic_function_call(func_decl, node->get_generic_arguments().get(), node->arguments,
                                                  node->source_range);
      }

      if (func_decl->params->has_self) {
        throw_error("cannot call a method as if it was an associated function anymore", node->source_range);
      }

      type = func_decl->resolved_type;

      // Why did I have to add this, when refactoring the type system??
      node->callee->resolved_type = func_decl->resolved_type;
    }

  } else if (symbol && symbol->is_type) {
    if (!symbol->type.choice) {
      throw_error(std::format("type {} must be a choice variant to use '(..)' constructor for now",
                              symbol->resolved_type->basename),
                  node->source_range);
    }
    if (!symbol->resolved_type->is_kind(TYPE_TUPLE)) {
      throw_error(std::format("type {} must be tuple to use '(..)' constructor", symbol->resolved_type->basename),
                  node->source_range);
    }
    ASTTuple tuple;
    tuple.values = node->arguments->arguments;
    auto old_expected = expected_type;
    expected_type = symbol->resolved_type;
    tuple.accept(this);
    expected_type = old_expected;
    node->resolved_type = symbol->type.choice.get()->resolved_type;
    return;
  } else {
    type = node->callee->resolved_type;
  }

  if (!type) {
    throw_error("use of undeclared function", node->source_range);
  }

  if (!type->is_kind(TYPE_FUNCTION)) {
    throw_error(std::format("unable to call a non-function, got {}", type->to_string()), node->source_range);
  }

  auto info = type->info->as<FunctionTypeInfo>();

  // If we have the declaring node representing this function, type check it against the parameters in that definition.
  // else, use the type.
  if (func_decl) {
    type_check_args_from_params(node->arguments, func_decl->params, func_decl, nullptr, func_decl->name == "destroy");
  } else {
    type_check_args_from_info(node->arguments, info);
  }

  node->resolved_type = info->return_type;
}

void Typer::visit(ASTImport *node) {
  auto old_scope = ctx.scope;
  ctx.set_scope(node->scope);
  node->scope->name = node->module_name;
  for (auto statement : node->statements) {
    statement->accept(this);
  }
  ctx.set_scope(old_scope);
  switch (node->tag) {
    case ASTImport::IMPORT_NORMAL:
      // do nothing
      break;
    case ASTImport::IMPORT_ALL: {
      for (const auto &symbol : node->scope->symbols) {
        ctx.scope->symbols.insert(symbol);
      }
    } break;
    case ASTImport::IMPORT_NAMED: {
      for (const auto &symbol : node->symbols) {
        if (node->scope->local_lookup(symbol)) {
          ctx.scope->symbols[symbol] = *node->scope->local_lookup(symbol);
        } else {
          throw_error(std::format("unable to import \"{}\".. not found in module \"{}\"", symbol.get_str(),
                                  node->module_name.get_str()),
                      node->source_range);
        }
      }
    } break;
  }
}

void Typer::visit(ASTArguments *node) {
  auto type = expected_type;
  FunctionTypeInfo *info = nullptr;
  if (type) {
    info = dynamic_cast<FunctionTypeInfo *>(type->info);
  }
  for (size_t i = 0; i < node->arguments.size(); ++i) {
    auto arg = node->arguments[i];
    if (!info) {
      arg->accept(this);
      node->resolved_argument_types.push_back(arg->resolved_type);
      continue;
    }
    auto old_ty = expected_type;
    expected_type = info->parameter_types[i];
    Defer _defer([&] { expected_type = old_ty; });
    arg->accept(this);
    node->resolved_argument_types.push_back(arg->resolved_type);
  }
}

void Typer::visit(ASTExprStatement *node) {
  node->expression->accept(this);
  switch (node->expression->get_node_type()) {
    case AST_NODE_SWITCH: {
      auto _switch = static_cast<ASTSwitch *>(node->expression);
      node->control_flow = _switch->control_flow;
      node->resolved_type = _switch->resolved_type;
      node->resolved_type = _switch->resolved_type;
      break;
    }
    case AST_NODE_IF: {
      auto _if = static_cast<ASTIf *>(node->expression);
      node->control_flow = _if->control_flow;
      node->resolved_type = _if->resolved_type;
      node->resolved_type = _if->resolved_type;
      break;
    }
    default:
      break;
  }
}

void Typer::visit(ASTType_Of *node) {
  static bool types_initialized = false;
  if (!types_initialized) {
    types_initialized = true;
    Type *type_ptr_type = ctx.scope->find_type_id("Type", {{TYPE_EXT_POINTER_CONST}});
    type_ptr_list = find_generic_type_of("List", {type_ptr_type}, {});

    Type *method_type = ctx.scope->find_type_id("Method", {});
    method_list = find_generic_type_of("List", {method_type}, {});

    Type *field_type = ctx.scope->find_type_id("Field", {});
    field_list = find_generic_type_of("List", {field_type}, {});
  }

  static auto type_ptr = ctx.scope->find_type_id("Type", {{TYPE_EXT_POINTER_CONST}});
  node->target->accept(this);
  node->resolved_type = type_ptr;
}

void Typer::visit(ASTType *node) {
  if (node->resolved_type != Type::INVALID_TYPE) {
    return;
  }

  TypeExtensions extensions = accept_extensions(node->extensions);

  if (node->kind == ASTType::SELF) {
    auto self = get_self_type();
    if (self == Type::INVALID_TYPE) {
      throw_error("Cannot locate #self type.", node->source_range);
    }
    auto self_w_ext = global_find_type_id(self, extensions);
    if (self_w_ext == Type::INVALID_TYPE) {
      throw_error("Cannot locate #self type with extensions", node->source_range);
    }
    node->resolved_type = self_w_ext;
    return;
  }

  if (node->kind == ASTType::NORMAL) {
    auto &normal_ty = node->normal;
    normal_ty.path->accept(this);
    auto symbol = ctx.get_symbol(normal_ty.path).get();

    if (!symbol) {
      throw_error("use of undeclared type", node->source_range);
    } else if (!symbol->is_type) {
      throw_error("cannot use a non-type symbol as a type", node->source_range);
    }

    normal_ty.path->accept(this);
    auto base_ty = normal_ty.path->resolved_type;
    if (!base_ty) {
      if (normal_ty.path->resolved_type == Type::INVALID_TYPE) {
        throw_error("use of undeclared type", node->source_range);
      } else if (normal_ty.path->resolved_type == Type::UNRESOLVED_GENERIC) {
        throw_error("use of unresolved generic type", node->source_range);
      }
    }
    node->resolved_type = global_find_type_id(base_ty, extensions);

    if (node->normal.is_dyn) {
      auto type = node->resolved_type;
      auto extension = type->extensions;
      auto ty = ctx.scope->find_or_create_dyn_type_of(type->base_type == Type::INVALID_TYPE ? type : type->base_type,
                                                      node->source_range, this);
      if (extensions.size()) {
        node->resolved_type = global_find_type_id(ty, extensions);
      } else {
        node->resolved_type = ty;
      }
    }

  } else if (node->kind == ASTType::TUPLE) {
    std::vector<Type *> types;
    for (const auto &t : node->tuple_types) {
      t->accept(this);
      types.push_back(t->resolved_type);
    }
    node->resolved_type = global_find_type_id(types, extensions);
  } else if (node->kind == ASTType::FUNCTION) {
    auto &func = node->function;
    FunctionTypeInfo info;
    // TODO: I don' tthink is is ever null, ever.
    if (func.return_type.is_not_null()) {
      func.return_type.get()->accept(this);
      info.return_type = func.return_type.get()->resolved_type;
    } else {
      info.return_type = void_type();
    }
    for (auto &param_ty : func.parameter_types) {
      param_ty->accept(this);
      info.parameter_types[info.params_len] = param_ty->resolved_type;
      info.params_len++;
    }
    node->resolved_type = global_find_function_type_id(info, extensions);
  } else {
    throw_error("internal compiler error: Invalid type kind", node->source_range);
  }
}

void Typer::visit(ASTBinExpr *node) {
  node->left->accept(this);
  auto left = node->left->resolved_type;

  auto old_ty = expected_type;
  Defer _defer([&] { expected_type = old_ty; });

  if (node->op == TType::Assign) {
    expected_type = left;
  }

  node->right->accept(this);
  auto right = node->right->resolved_type;

  if (node->op == TType::Assign || ttype_is_comp_assign(node->op)) {
    if (node->left->get_node_type() == AST_NODE_PATH) {
      auto path = (ASTPath *)node->left;
      if (path->length() == 1 && path->segments[0].generic_arguments.empty()) {
        if (auto symbol = ctx.get_symbol(path)) {
          if (symbol && symbol.get()->mutability == CONST) {
            throw_error("cannot assign to a constant variable. consider adding 'mut' to the parameter or variable.",
                        node->source_range);
          }
        } else {
          throw_error("can't assign a non-existent variable (TODO verify this error is correct)", node->source_range);
        }

        // we assume this is mutable since we made it past that?
        auto symbol = ctx.get_symbol(path).get();
        if (symbol && symbol->is_variable) {
          symbol->variable.initial_value = node->right;
        } else {
          throw_error("Cannot assign to non-variable symbol", node->source_range);
        }
      }
    }
  }

  auto left_ty = left;

  // Do checks for constness.
  if (node->op == TType::Assign) {
    if (node->left->get_node_type() == AST_NODE_UNARY_EXPR) {
      auto unary = (ASTUnaryExpr *)node->left;
      auto unary_operand_ty = unary->operand->resolved_type;
      if (unary->op == TType::Mul && unary_operand_ty->is_const_pointer()) {
        throw_error("cannot dereference into a const pointer!", node->source_range);
      }

      auto left_ty = unary->operand->resolved_type;
      auto symbol = ctx.get_symbol(unary->operand);
      if (symbol.is_not_null() && symbol.get()->is_const() && !left_ty->is_mut_pointer()) {
        throw_error("cannot assign into a const variable!", node->source_range);
      }

    } else if (node->left->get_node_type() == AST_NODE_INDEX) {
      auto subscript = (ASTIndex *)node->left;

      auto subscript_left_ty = subscript->base->resolved_type;
      if (subscript_left_ty->is_const_pointer()) {
        throw_error("cannot subscript-assign into a const pointer!", node->source_range);
      }

      auto symbol = ctx.get_symbol(subscript->base);
      if (symbol.is_not_null() && symbol.get()->is_const() && !subscript_left_ty->is_mut_pointer()) {
        throw_error("cannot subscript-assign into a const variable!", node->source_range);
      }

    } else if (node->left->get_node_type() == AST_NODE_DOT_EXPR) {
      auto dot = (ASTDotExpr *)node->left;

      auto symbol = ctx.get_symbol(dot->base);
      auto left_ty = dot->base->resolved_type;

      if (left_ty->is_const_pointer()) {
        throw_error("cannot dot-assign into a const pointer!", dot->base->source_range);
      }

      if (symbol.is_not_null() && symbol.get()->is_const() && !left_ty->is_mut_pointer()) {
        throw_error("cannot dot-assign into a const variable!", node->source_range);
      }

      /*
        We have to check all the way down the left of the dot expression.
      */
      while (dot->base->get_node_type() == AST_NODE_DOT_EXPR) {
        dot = (ASTDotExpr *)dot->base;
        auto left_ty = dot->base->resolved_type;
        if (left_ty->is_const_pointer()) {
          throw_error("cannot dot-assign into a const pointer!", dot->base->source_range);
        }
        auto symbol = ctx.get_symbol(dot->base);
        if (symbol.is_not_null() && symbol.get()->is_const() && !left_ty->is_mut_pointer()) {
          throw_error("cannot dot-assign into a const variable!", dot->base->source_range);
        }
      }
    }
  }

  auto operator_overload_ty = find_operator_overload(CONST, left_ty, node->op, OPERATION_BINARY);
  if (operator_overload_ty != Type::INVALID_TYPE) {
    node->is_operator_overload = true;
    auto ty = operator_overload_ty;
    node->resolved_type = ty->info->as<FunctionTypeInfo>()->return_type;
    return;
  }

  // TODO(Josh) 9/30/2024, 8:24:17 AM relational expressions need to have
  // their operands type checked, but right now that would involve casting
  // scalars to each other, which makes no  sense.
  if (ttype_is_relational(node->op)) {
    node->resolved_type = bool_type();
  } else {
    auto left_t = left;
    auto right_t = right;
    auto conv_rule_0 = type_conversion_rule(left_t, right_t, node->left->source_range);
    auto conv_rule_1 = type_conversion_rule(right_t, left_t, node->right->source_range);

    if (((conv_rule_0 == CONVERT_PROHIBITED) && (conv_rule_1 == CONVERT_PROHIBITED)) ||
        ((conv_rule_0 == CONVERT_EXPLICIT) && (conv_rule_1 == CONVERT_EXPLICIT))) {
      throw_error(std::format("Type error in binary expression: cannot convert between {} and {}", left_t->to_string(),
                              right_t->to_string()),
                  node->source_range);
    }
    // TODO: is this correct??? do we even need to assign that here?
    node->resolved_type = left;
  }
}

void Typer::visit(ASTUnaryExpr *node) {
  node->operand->accept(this);
  auto operand_ty = node->operand->resolved_type;

  auto type = operand_ty;

  auto overload = find_operator_overload(CONST, type, node->op, OPERATION_UNARY);
  if (overload != Type::INVALID_TYPE) {
    node->is_operator_overload = true;
    node->resolved_type = overload->info->as<FunctionTypeInfo>()->return_type;
    auto name = get_operator_overload_name(node->op, OPERATION_UNARY);

    if (name == "deref") {
      auto type = node->resolved_type;
<<<<<<< HEAD
      if (!type->extensions.is_pointer()) {
=======
      if (!type->is_pointer()) {
>>>>>>> d9eae0f9
        throw_error(
            "'deref' operator overload must return a pointer, the compiler will auto dereference this when "
            "it's used. it allows us to assign via this function",
            node->source_range);
      }
      node->resolved_type = type->get_element_type();
    }

    return;
  }

  // Address-Of.
  if (node->op == TType::And) {
    auto symbol = ctx.get_symbol(node->operand);
    auto op_ty = operand_ty;

    if (symbol) {
      auto sym = symbol.get();
      if (sym->is_const() && node->mutability == MUT && !op_ty->is_mut_pointer() && !op_ty->is_kind(TYPE_FUNCTION)) {
        throw_error("cannot take a mutable pointer to a non-mutable variable", node->source_range);
      }
    }

    node->resolved_type = op_ty->take_pointer_to(node->mutability);
    return;
  }

  // Dereference.
  if (node->op == TType::Mul) {
    auto type = operand_ty;

    if (type->is_pointer()) {
      node->resolved_type = type->get_element_type();
      return;
    } else {
      throw_error(std::format("Cannot dereference a non-pointer type, got \"{}\"", type->to_string()),
                  node->source_range);
    }
  }

  // Convert to boolean if implicitly possible, for ! expressions
  {
    auto conversion_rule = type_conversion_rule(operand_ty, bool_type(), node->operand->source_range);
    auto can_convert = (conversion_rule != CONVERT_PROHIBITED && conversion_rule != CONVERT_EXPLICIT);

    if (node->op == TType::LogicalNot && can_convert) {
      node->resolved_type = bool_type();
      return;
    }
  }

  node->resolved_type = operand_ty;
  return;
}

void Typer::visit(ASTLiteral *node) {
  switch (node->tag) {
    case ASTLiteral::Integer: {
      auto value = node->value.get_str();

      if (value.starts_with("0x")) {
        if (value.length() > 18) {
          throw_error("Hexidecimal literal is too large to be represented by a 64 bit integer.", node->source_range);
        }
      } else if (value.starts_with("0b")) {
        if (value.length() > 64 + 2) {
          throw_error("Binary literal is too large to be represented by a 64 bit integer", node->source_range);
        }
      }

      if (expected_type != Type::INVALID_TYPE && type_is_numerical(expected_type)) {
        node->resolved_type = expected_type;
        return;
      }

      node->resolved_type = s32_type();
      return;
    }
    case ASTLiteral::Float:
      if (expected_type == f64_type()) {
        node->resolved_type = f64_type();
      } else {
        node->resolved_type = f32_type();
      }
      return;
    case ASTLiteral::String: {
      static bool nostdlib = compile_command.has_flag("nostdlib");
      if (nostdlib) {
        node->is_c_string = true;
      }
      if (node->is_c_string) {
        static Type *type = global_find_type_id(u8_type(), {{TYPE_EXT_POINTER_CONST}});
        node->resolved_type = type;
      } else {
        static Type *type = ctx.scope->find_type_id("str", {});
        node->resolved_type = type;
      }
      return;
    }
    case ASTLiteral::Bool:
      node->resolved_type = bool_type();
      return;
    case ASTLiteral::Null:
      // infer pointer type from decl or assign type, else we just use void*, for like n := null;
      if (expected_type != Type::INVALID_TYPE) {
        node->resolved_type = expected_type;
        return;
      }
      node->resolved_type = ctx.scope->find_type_id("void", {{TYPE_EXT_POINTER_CONST}});
      return;
    case ASTLiteral::Char:
      if (expected_type == u8_type()) {
        node->resolved_type = u8_type();
      } else {
        node->resolved_type = u32_type();
      }
      return;
  }
}

void Typer::visit(ASTDotExpr *node) {
  node->base->accept(this);
  auto base_ty_id = node->base->resolved_type;
  auto base_ty = base_ty_id;

  if (!base_ty) {
    throw_error(
        "internal compiler error: un-typed variable on lhs of dot "
        "expression?",
        node->source_range);
  }

  Scope *base_scope = base_ty->info->scope;

  // Implicit dereference, we look at the base scope.
  if (base_ty->is_pointer()) {
    base_ty = base_ty_id = base_ty->get_element_type();
    base_scope = base_ty->info->scope;
  }

  if (!base_scope) {
    throw_error("internal compiler error: dot expression used on a type that had a null scope", node->source_range);
  }

  if (auto member = base_scope->local_lookup(node->member.identifier)) {
    /*
      TODO Resolve generic arguments for dot expression?
    */
    node->resolved_type = member->resolved_type;
  } else {
    for (const auto &[name, _] : base_scope->symbols) {
      std::cout << "symbol: " << name.get_str() << '\n';
    }
    throw_error(std::format("Member \"{}\" not found in type \"{}\"", node->member.identifier, base_ty->to_string()),
                node->source_range);
  }
}

void Typer::visit(ASTIndex *node) {
  node->base->accept(this);
  node->index->accept(this);
  auto left_ty = node->base->resolved_type;

  auto symbol = ctx.get_symbol(node->base);

  Mutability mutability = symbol ? symbol.get()->mutability : CONST;
  auto overload = find_operator_overload(mutability, left_ty, TType::LBrace, OPERATION_INDEX);

  if (overload != Type::INVALID_TYPE) {
    node->is_operator_overload = true;
    node->resolved_type = overload->info->as<FunctionTypeInfo>()->return_type;

    auto type = node->resolved_type;
<<<<<<< HEAD
    if (!type->extensions.is_pointer()) {
=======
    if (!type->is_pointer()) {
>>>>>>> d9eae0f9
      throw_error(
          "subscript methods MUST return a pointer!\nthis is because we have to be able to assign though it, "
          "so `*$13_subscript$1(obj, index) = 10` has to be possible\n"
          "example: subscript :: fn(self*, index: u32) -> s32* { return &self.data[index]; }\n"
          "obviously this is somewhat limiting. we have yet to find a better solution to this.",
          node->source_range);
    }

    node->resolved_type = type->get_element_type();

    return;
  }

  auto ext = left_ty->extensions;
  if (!type_extensions_is_back_array(ext) && !type_extensions_is_back_pointer(ext)) {
    throw_error(
        std::format("cannot index into non-array, non-pointer type that doesn't implement the `Subscript` trait. {}",
                    left_ty->to_string()),
        node->source_range);
  }

  node->resolved_type = left_ty->get_element_type();
}

void Typer::visit(ASTInitializerList *node) {
  Type *target_type;
  if (node->target_type.is_null()) {
    target_type = expected_type;
  } else {
    node->target_type.get()->accept(this);
    target_type = node->target_type.get()->resolved_type;

    if (node->tag == ASTInitializerList::INIT_LIST_COLLECTION) {
      auto expected = expected_type;
      if (expected && expected->is_fixed_sized_array()) {
        auto elem = expected->get_element_type();
        auto rule = type_conversion_rule(target_type, elem);
        if (rule == CONVERT_PROHIBITED) {
          throw_error("invalid initializer list element type", node->source_range);
        }
        target_type = expected;
      } else {
        target_type = find_generic_type_of("InitList", {target_type}, node->source_range);
      }
    }
  }

  if (!target_type) {
    throw_error("Can't use initializer list, no target type was provided", node->source_range);
  }

<<<<<<< HEAD
  if (target_type->extensions.is_pointer() ||
      (target_type->is_kind(TYPE_SCALAR) &&
       target_type->extensions.has_no_extensions())) {  // !! I ADDED PARENTHESIS HERE IT MAY CAUSE BUGS
=======
  if (target_type->is_pointer() || (target_type->is_kind(TYPE_SCALAR) && target_type->has_no_extensions())) {
>>>>>>> d9eae0f9
    throw_error(std::format("Cannot use an initializer list on a pointer, or a scalar type (int/float, etc) that's "
                            "not an array\n\tgot {}",
                            target_type->to_string()),
                node->source_range);
  }

  /*
    for collection style initializer lists.
  */
  Type *target_element_type = Type::INVALID_TYPE;
  if (target_type->basename.get_str().starts_with("InitList$")) {
    target_element_type = target_type->generic_args[0];
  } else if (target_type->is_fixed_sized_array()) {
    target_element_type = target_type->get_element_type();
  }

  auto scope = target_type->info->scope;
  switch (node->tag) {
    case ASTInitializerList::INIT_LIST_NAMED: {
      std::set<InternedString> names;
      auto old_target = target_type;
      auto old_scope = scope;
      if (target_type->is_kind(TYPE_CHOICE)) {
        if (node->target_type.get() && node->target_type.get()->normal.path->get_node_type() == AST_NODE_PATH) {
          const auto path = (ASTPath *)node->target_type.get()->normal.path;
          const auto last_segment = path->segments.back();
          const auto info = target_type->info->as<ChoiceTypeInfo>();
          const auto variant_type = info->get_variant_type(last_segment.identifier);

          target_type = variant_type;
          scope = variant_type->info->scope;
        }
      } else if (!target_type->is_kind(TYPE_STRUCT)) {
        throw_error(std::format("named initializer lists can only be used for structs & unions, got type {}\nNote, for "
                                "unions, you can only provide one value.",
                                target_type->to_string()),
                    node->source_range);
      }

      // @Cleanup this is useful for returning a default value.
      // we would probably prefer a type::default(),
      // but for now we'll leave it.
      if (node->key_values.empty()) {
        node->resolved_type = target_type;
        return;
      }

      for (const auto &[id, value] : node->key_values) {
        if (names.contains(id)) {
          throw_error(std::format("Duplicate member initialization in named initializer list. member {}", id.get_str()),
                      value->source_range);
        }
        names.insert(id);
        auto old = expected_type;
        Defer _([&] { expected_type = old; });
        auto symbol = scope->local_lookup(id);
        if (!symbol)
          throw_error(std::format("Invalid named initializer list: couldn't find {}", id), node->source_range);

        if (symbol->is_function) {
          throw_error(std::format("Cannot initialize a function :: ({}) with an initializer list.", id),
                      value->source_range);
        }
        expected_type = symbol->resolved_type;

        value->accept(this);

        assert_types_can_cast_or_equal(
            value, symbol->resolved_type, value->source_range,
            std::format("Unable to cast type to target field for named initializer list, field: {}", id.get_str()));
      }

      scope = old_scope;
      target_type = old_target;

    } break;
    case ASTInitializerList::INIT_LIST_COLLECTION: {
      auto &values = node->values;

      if (values.empty()) {
        node->resolved_type = target_type;
        return;
      }

      for (size_t i = 0; i < values.size(); ++i) {
        {
          auto old = expected_type;
          Defer _([&] { expected_type = old; });
          expected_type = target_element_type;
          values[i]->accept(this);
        }
        assert_types_can_cast_or_equal(
            values[i], target_element_type, values[i]->source_range,
            "Found inconsistent types in a collection-style initializer list. These types must be homogenous");
      }
      node->resolved_type = target_type;
    } break;
    case ASTInitializerList::INIT_LIST_EMPTY:
      node->resolved_type = target_type;
      return;
  }
  node->resolved_type = target_type;
}

void Typer::visit(ASTRange *node) {
  node->left->accept(this);
  node->right->accept(this);
  auto left = node->left->resolved_type;
  auto right = node->right->resolved_type;

  auto conversion_rule_left_to_right = type_conversion_rule(left, right);
  auto conversion_rule_right_to_left = type_conversion_rule(right, left);

  // Alwyas cast to the left? or should we upcast to the largest number type?
  if (conversion_rule_left_to_right == CONVERT_NONE_NEEDED || conversion_rule_left_to_right == CONVERT_IMPLICIT) {
    right = node->right->resolved_type = left;
  } else if (conversion_rule_right_to_left == CONVERT_NONE_NEEDED ||
             conversion_rule_right_to_left == CONVERT_IMPLICIT) {
    left = node->left->resolved_type = right;
  } else {
    throw_error(
        "Can only use ranges when both types are implicitly castable to each other. Range will always take the "
        "left side's type",
        node->source_range);
  }

  node->resolved_type = find_generic_type_of("RangeBase", {left}, node->source_range);

  if (node->resolved_type == Type::INVALID_TYPE) {
    throw_error(std::format("Unable to find range type for `{}..{}`", left->to_string(), right->to_string()),
                node->source_range);
  }
}

void Typer::visit(ASTSwitch *node) {
  node->expression->accept(this);
  auto type_id = node->expression->resolved_type;
  auto type = type_id;

  if (node->is_pattern_match) {
    for (auto branch = node->branches.begin(); branch != node->branches.end(); branch++) {
      auto condition = branch->expression;
      if (condition->get_node_type() == AST_NODE_PATTERN_MATCH) {
        auto pattern = (ASTPatternMatch *)condition;
<<<<<<< HEAD
        auto old_scope = ctx.scope;  // ! We should not have to manually set this scope here!!!!
        _case->block->scope->parent = pattern->scope;
        condition->accept(this);
        ctx.scope = old_scope;  // ! For some reason the scope gets mismanaged when I don't set the scope here !!!! JUST
                                // HACKING IT IN!
=======
        pattern->target_block = branch->block;
        condition->accept(this);
>>>>>>> d9eae0f9
      } else {
        condition->accept(this);
      }
    }
  }

  if (!type->is_kind(TYPE_CHOICE) && !type->is_kind(TYPE_SCALAR) && !type->is_kind(TYPE_ENUM) && !type->is_pointer()) {
    auto operator_overload = find_operator_overload(CONST, type, TType::EQ, OPERATION_BINARY);
    if (operator_overload == Type::INVALID_TYPE) {
      throw_error(
          std::format("Can't use a 'switch' statement/expression on a non-scalar, non-enum, non-choice type that "
                      "doesn't implement "
                      "Eq (== operator on #self), or qualify for pattern matching (choice types).\ngot type '{}'",
                      type->to_string()),
          node->expression->source_range);
    }
  }

  auto old_expected_type = expected_type;
  if (!node->is_statement) {
    expected_type = Type::INVALID_TYPE;
  }
  Defer _([&] { expected_type = old_expected_type; });

  Type *return_type = void_type();
  int flags = 0;

<<<<<<< HEAD
  for (const auto &_case : node->cases) {
    if (!node->is_pattern_match) _case.expression->accept(this);
=======
  for (const auto &branch : node->branches) {
    if (!node->is_pattern_match) branch.expression->accept(this);
>>>>>>> d9eae0f9

    branch.block->accept(this);
    auto &block_cf = branch.block->control_flow;
    flags |= block_cf.flags;

    if (HAS_FLAG(block_cf.flags, BLOCK_FLAGS_RETURN)) {
      return_type = block_cf.type;
    }

    if (type_is_numerical(type)) {
      continue;
    } else if (branch.expression->get_node_type() != AST_NODE_PATTERN_MATCH) {
      assert_types_can_cast_or_equal(branch.expression, type_id, node->source_range, "Invalid switch case.");
    }
  }

  if (node->default_branch) {
    auto branch = node->default_branch.get();
    branch->accept(this);
    auto &block_cf = branch->control_flow;
    flags |= block_cf.flags;

    if (HAS_FLAG(block_cf.flags, BLOCK_FLAGS_RETURN)) {
      return_type = block_cf.type;
    }
  } else {
    flags |= BLOCK_FLAGS_FALL_THROUGH;
  }

  node->resolved_type = node->return_type = return_type;
  if (node->is_statement) {
    node->control_flow = ControlFlow{flags, return_type};
  } else {
    if (HAS_FLAG(flags, BLOCK_FLAGS_BREAK)) {
      throw_warning(WarningSwitchBreak, "You do not need to break from switch cases.", node->source_range);
    } else if (HAS_FLAG(flags, BLOCK_FLAGS_CONTINUE)) {
      throw_error("Cannot continue from a switch case: it is not a loop.", node->source_range);
    }
  }
}

void Typer::visit(ASTTuple *node) {
  std::vector<Type *> types;
  auto declaring_tuple = expected_type;
  size_t type_index = 0;
  for (const auto &v : node->values) {
    auto old = expected_type;
    Defer _([&] { expected_type = old; });

    bool declaring_type_set = false;
    if (declaring_tuple && declaring_tuple->is_kind(TYPE_TUPLE)) {
      auto info = declaring_tuple->info->as<TupleTypeInfo>();
      if (info->types.size() < type_index) {
        throw_error(std::format("too many expressions provided to tuple\ntuple type {}", declaring_tuple->to_string()),
                    v->source_range);
      }
      expected_type = info->types[type_index];
      declaring_type_set = true;
    }

    v->accept(this);

    if (declaring_type_set) {
      assert_types_can_cast_or_equal(v, expected_type, v->source_range,
                                     "tuple value was incapable of casting to expected tuple element type");
      v->resolved_type = expected_type;
    }

    types.push_back(v->resolved_type);
    type_index++;
  }
  TypeExtensions extensions;
  node->resolved_type = global_find_type_id(types, extensions);
}

void Typer::visit(ASTAlias *node) {
  node->source_node->accept(this);

  auto symbol = ctx.get_symbol(node->source_node);

  if (ctx.scope->symbols.contains(node->name)) {
    throw_error("redefinition in alias", node->source_range);
  }

  if (symbol && node->source_node->get_node_type() != AST_NODE_TYPE) {
    ctx.scope->symbols[node->name] = *symbol.get();
  } else {
    auto type = node->source_node->resolved_type;
    if (type == nullptr) {
      throw_error("cannot alias a non-existent type or symbol", node->source_range);
    }
    ctx.scope->create_type_alias(node->name, type, node);
  }
  return;
}

void Typer::visit(ASTDestructure *node) {
  node->right->accept(this);
  node->resolved_type = node->right->resolved_type;
  auto type = node->right->resolved_type;

  for (auto &element : node->elements) {
    auto symbol = ctx.scope->local_lookup(element.identifier);

    if (node->op == TType::ColonEquals) {
      if (symbol) {
        throw_error(
            "redefinition of a variable, tuple deconstruction with := doesn't allow redeclaration of any of "
            "the identifiers",
            node->source_range);
      }
      ctx.scope->insert_variable(element.identifier, Type::INVALID_TYPE, nullptr, element.mutability);
    } else {
      if (!symbol) {
        throw_error("use of an undeclared variable, tuple deconstruction with = requires all identifiers already exist",
                    node->source_range);
      }
      ctx.scope->insert_variable(element.identifier, Type::INVALID_TYPE, nullptr, element.mutability);
    }
  }

  if (type->has_extensions()) {
    throw_error("Cannot destructure pointer or array type.", node->source_range);
  }

  auto members = type->info->members;
  size_t i = 0;
<<<<<<< HEAD

  for (const auto name : scope->ordered_symbols) {
    auto symbol = scope->local_lookup(name);

    if (symbol->is_function() || symbol->is_type()) continue;

    if (i > node->elements.size()) break;

    auto destructure = node->elements[i];
    auto type = symbol->resolved_type;

    if (destructure.semantic == VALUE_SEMANTIC_POINTER) {
      type = symbol->resolved_type->take_pointer_to(MUT);
    }
    ctx.scope->insert_variable(destructure.identifier, type, symbol->variable.initial_value.get(),
                               destructure.mutability);
    ctx.scope->local_lookup(destructure.identifier)->flags |= SYMBOL_IS_LOCAL;
=======
  for (auto [name, type, _, __] : members) {
    if (i > node->elements.size()) break;
    auto &element = node->elements[i];
    if (element.semantic == VALUE_SEMANTIC_POINTER_MUT) {
      type = type->take_pointer_to(MUT);
    } else if (element.semantic == VALUE_SEMANTIC_POINTER_CONST) {
      type = type->take_pointer_to(CONST);
    }
    element.type = type;
    ctx.scope->insert_local_variable(element.identifier, type, nullptr, element.mutability);
>>>>>>> d9eae0f9
    ++i;
  }
};

void Typer::visit(ASTImpl *node) {
  if (!node->generic_parameters.empty()) {
    auto symbol_nullable = ctx.get_symbol(node->target);

    if (symbol_nullable.is_null() || !symbol_nullable.get()->is_type) {
      throw_error("generic `impl![...]` can only be used on types.", node->source_range);
    }

    auto declaring_node = symbol_nullable.get()->type.declaration.get();
    auto node_as_decl = static_cast<ASTDeclaration *>(declaring_node);
    node_as_decl->impls.push_back(node);
    for (auto instantiations : node_as_decl->generic_instantiations) {
      visit_generic(node, instantiations.arguments, instantiations.declaration->source_range);
    }
  } else {
    visit_impl_declaration(node, false);
  }
  return;
}

void Typer::visit(ASTDefer *node) {
  node->statement->accept(this);
  return;
}

void Typer::visit(ASTCast *node) {
  node->expression->accept(this);
  auto expr_type = node->expression->resolved_type;
  node->target_type->accept(this);
  auto type = node->target_type->resolved_type;
  auto conversion = type_conversion_rule(expr_type, type);
  if (conversion == CONVERT_PROHIBITED) {
    throw_error(std::format("casting {} to {} is strictly prohibited.", expr_type->to_string(), type->to_string()),
                node->source_range);
  }
  node->resolved_type = type;
}

void Typer::visit(ASTTraitDeclaration *node) {
  if (!node->generic_parameters.empty()) {
    for (auto param : node->generic_parameters) {
      if (param.default_value) {
        param.default_value->accept(this);
      }
    }
    ctx.scope->create_trait_type(node->name, node->scope, {}, node);
  } else {
    visit_trait_declaration(node, false);
    ctx.scope->create_type_alias(node->name, node->resolved_type, node);
  }
  return;
}

void Typer::visit(ASTSize_Of *node) {
  node->target_type->accept(this);
  node->resolved_type = u64_type();
}

void Typer::visit(ASTModule *node) {
  auto old_scope = ctx.scope;

  ctx.set_scope(node->scope);
  node->scope->name = node->module_name;
  for (auto statement : node->statements) {
    statement->accept(this);
  }
  ctx.set_scope(old_scope);

  if (auto mod = ctx.scope->lookup(node->module_name)) {
    if (!mod->is_module) {
      throw_error("cannot create module: an identifier exists in this scope with that name.", node->source_range);
    }
    for (auto &[name, sym] : node->scope->symbols) {
      if (mod->scope->local_lookup(name)) {
        throw_error(
            "redefinition of symbol in module append declaration (a module already existed, and we were adding "
            "symbols to it.)",
            node->source_range);
      }
      mod->scope->symbols[name] = sym;
    }

  } else {
    ctx.scope->create_module(node->module_name, node);
  }
}

void Typer::visit(ASTDyn_Of *node) {
  if (!node->trait_type) {
    auto type = expected_type;
    if (type && type->is_kind(TYPE_DYN)) {
      node->trait_type = ast_alloc<ASTType>();
      node->trait_type->resolved_type = type->info->as<DynTypeInfo>()->trait_type;
    } else {
      throw_error(
          "if a dyn type isn't already expected (via an argument, or an explicitly typed variable declaration, "
          "etc), you must pass the trait type as the second parameter to 'dynof'\nSo, if you wanted a "
          "'dyn Format', youd use 'dynof(my_instance, Format)'",
          node->source_range);
    }
  } else {
    node->trait_type->accept(this);
  }

  node->object->accept(this);

  auto object_type = node->object->resolved_type;

<<<<<<< HEAD
  if (!object_type->extensions.is_mut_pointer()) {
=======
  if (!object_type->is_mut_pointer()) {
>>>>>>> d9eae0f9
    throw_error(
        "'dynof' requires the second argument, the instance to create a dyn dispatch object for, must be a "
        "mutable pointer. eventually we'll have const dyn's",
        node->source_range);
  }

  auto type = node->trait_type->resolved_type;
  if (!type->is_kind(TYPE_TRAIT)) {
    throw_error("cannot use 'dynof(Type, $expr)' on types that aren't traits.", node->source_range);
  }

  auto element_type = object_type->get_element_type();
  if (!element_type->implements(node->trait_type->resolved_type)) {
    throw_error(std::format("cannot create 'dyn {}' from object of type '{}' because it does not implement the trait.",
                            type->to_string(), element_type->to_string()),
                node->source_range);
  }

  auto ty = ctx.scope->find_or_create_dyn_type_of(type->base_type == Type::INVALID_TYPE ? type : type->base_type,
                                                  node->source_range, this);
  node->resolved_type = ty;
}

/*
  TODO: this shouldn't be on the scope. it's an absolute eye sore, and could certainly be tidied up and cleaned
*/
Type *Scope::find_or_create_dyn_type_of(Type *trait_type, SourceRange range, Typer *typer) {
  for (size_t i = 0; i < type_table.size(); ++i) {
    if (type_table[i]->is_kind(TYPE_DYN) && type_table[i]->info->as<DynTypeInfo>()->trait_type == trait_type) {
      return type_table[i];
    }
  }
  auto trait_name = "dyn$" + trait_type->to_string();
  auto dyn_info = new (type_info_alloc<DynTypeInfo>()) DynTypeInfo();
  dyn_info->trait_type = trait_type;

  // TODO: * determine whether 'dyn' should actually be in the type name itself. *
  auto ty = global_create_type(TYPE_DYN, trait_name, dyn_info);

  ty->traits.push_back(is_dyn_trait());

  dyn_info->scope->insert_variable("instance", global_find_type_id(void_type(), {{TYPE_EXT_POINTER_MUT}}), nullptr,
                                   MUT);

  ty->info->as<DynTypeInfo>()->trait_type = trait_type;

  auto trait_info = trait_type->info->as<TraitTypeInfo>();

  auto old_scope = typer->ctx.scope;
  typer->ctx.scope = trait_info->scope;
  Defer _defer([&] { typer->ctx.scope = old_scope; });
<<<<<<< HEAD
=======

>>>>>>> d9eae0f9
  const auto insert_function = [&](const InternedString &name, ASTFunctionDeclaration *declaration) {
    std::vector<Type *> parameters;
    bool has_self = false;
    for (auto param : declaration->params->params) {
      if (param->tag == ASTParamDecl::Self) {
        if (param->self.is_pointer) {
          parameters.push_back(global_find_type_id(void_type(), {{TYPE_EXT_POINTER_CONST}}));
        } else {
          throw_error(
              "cannot use 'dyn' on traits that take 'self' by value because that would be a zero-sized "
              "parameter, as we don't know the type of the 'self' at compile time definitively.",
              range);
        }
        has_self = true;
      } else {
        if (!has_self) {
          throw_error(
              "'dyn' can only be used with traits that do not have any associated functions, e.g functions "
              "that\n"
              "do not take a '*mut self', nor a '*const self' (in the case of 'dyn' self must always be a pointer)",
              range);
        }

        param->accept(typer);
        // There's an exception here for trait typed parameters.
        auto parameter_type = param->resolved_type;
        if (parameter_type->is_kind(TYPE_TRAIT)) {
          throw_error(
              "you cannot take a 'dyn' of an trait that uses other traits as parameter constraints.\n"
              "the parameters all must be concrete types, with the exception of '*const/mut self' params.",
              range);
        }

        parameters.push_back(param->resolved_type);
      }
    }

    if (declaration->return_type->kind == ASTType::SELF) {
      throw_error(
          "just as we can't take 'self' by value in a 'dyn' trait, you can't return '#self', even by pointer, "
          "because we would have to return it as a type erased *const void. return the concrete type.",
          range);
    }

    declaration->return_type->accept(typer);
    auto return_type = declaration->return_type->resolved_type;

    FunctionTypeInfo type_info;
    memcpy(type_info.parameter_types, parameters.data(), parameters.size() * sizeof(Type *));
    type_info.params_len = parameters.size();
    type_info.return_type = return_type;

<<<<<<< HEAD
    auto function_type = global_find_function_type_id(type_info, {{{TYPE_EXT_POINTER_MUT}}});
    dyn_info->methods.push_back({name.get_str(), function_type /* , declaration */});
=======
    auto function_type = global_find_function_type_id(type_info, {{TYPE_EXT_POINTER_MUT}});
    dyn_info->methods.push_back({name.get_str(), function_type});
>>>>>>> d9eae0f9
    dyn_info->scope->insert_variable(name.get_str(), function_type, nullptr, MUT, nullptr);
  };

  for (const auto &[name, sym] : trait_info->scope->symbols) {
    if (sym.is_function && !sym.is_generic_function()) {
      insert_function(name, sym.function.declaration);
    }
  };

  if (trait_type->declaring_node) {
    auto declaration = (ASTTraitDeclaration *)trait_type->declaring_node.get();
    if (declaration->where_clause) {
      auto where = declaration->where_clause.get();
      for (const auto &constraint : where->constraints) {
        constraint.first->accept(typer);
        constraint.second->accept(typer);

        if (!type_is_valid(constraint.first->resolved_type) || !type_is_valid(constraint.second->resolved_type)) {
          continue;
        }

        if (constraint.first->get_node_type() != AST_NODE_TYPE) {
          continue;
        }
        auto type = (ASTType *)constraint.first;
        if (type->kind != ASTType::SELF) {
          continue;
        }
        if (!constraint.second->resolved_type->is_kind(TYPE_TRAIT)) {
          continue;
        }

        auto right_ty_info = constraint.second->resolved_type->info->as<TraitTypeInfo>();

        for (const auto &[name, sym] : right_ty_info->scope->symbols) {
          if (!sym.is_function || sym.is_generic_function()) {
            continue;
          }

          auto declaration = sym.function.declaration;

          // Only dyn applicable trait bounds methods are taken. this is far more selective than the other process.
          if (!declaration || !declaration->params->has_self || !declaration->params->params[0]->self.is_pointer) {
            continue;
          }

          insert_function(name, declaration);
        }
      }
    }
  }

<<<<<<< HEAD
  auto sym = Symbol::create_type(ty, trait_name, TYPE_DYN, nullptr);
=======
  auto sym = Symbol::create_type(ty, trait_name, nullptr);
>>>>>>> d9eae0f9
  sym.scope = this;  // TODO: we have to fit this in modules or some stuff.
  symbols.insert_or_assign(trait_name, sym);
  return ty;
}

Nullable<Symbol> Context::get_symbol(ASTNode *node) {
  switch (node->get_node_type()) {
    case AST_NODE_TYPE: {
      auto type_node = static_cast<ASTType *>(node);
      if (type_node->kind != ASTType::NORMAL) {
        return nullptr;
      }
      return get_symbol(type_node->normal.path);
    }
    case AST_NODE_PATH: {
      auto path = static_cast<ASTPath *>(node);
      Scope *scope = this->scope;
      size_t index = 0;
      for (auto &part : path->segments) {
        auto &ident = part.identifier;
        auto symbol = scope->lookup(ident);
        if (!symbol) return nullptr;

        if (index == path->length() - 1) return symbol;

        if (!part.generic_arguments.empty()) {
          if (symbol->is_type) {
            auto instantiation =
                find_generic_instance(((ASTDeclaration *)symbol->type.declaration.get())->generic_instantiations,
                                      part.get_resolved_generics());
            auto type = instantiation->resolved_type;
            scope = type->info->scope;
          } else
            return nullptr;
        } else {
          if (symbol->is_module) {
            scope = symbol->module.declaration->scope;
          } else if (symbol->is_type) {
            auto resolved_type = symbol->resolved_type;
            scope = resolved_type->info->scope;
          } else {
            return nullptr;
          }
        }
        index++;
      }
    } break;
    case AST_NODE_DOT_EXPR: {
      auto dotnode = static_cast<ASTDotExpr *>(node);
      auto type = dotnode->base->resolved_type;
      auto symbol = type->info->scope->local_lookup(dotnode->member.identifier);
      // Implicit dereference, we look at the base scope.
      if (!symbol && type->is_pointer()) {
        type = type->get_element_type();
        symbol = type->info->scope->local_lookup(dotnode->member.identifier);
      }
      return symbol;
    }
    default:
      return nullptr;  // TODO: verify this isn't strange.
  }
  return nullptr;
}

Nullable<Scope> Context::get_scope(ASTNode *node) {
  switch (node->get_node_type()) {
    case AST_NODE_TYPE: {
      auto type = node->resolved_type;
      return type->info->scope;
    }
    case AST_NODE_PATH: {
      auto path = static_cast<ASTPath *>(node);
      Scope *scope = this->scope;
      size_t index = 0;
      for (auto &part : path->segments) {
        auto &ident = part.identifier;
        auto symbol = scope->lookup(ident);
        if (!symbol) return nullptr;

        if (index == path->length() - 1) return symbol->scope;

        if (!part.generic_arguments.empty()) {
          if (symbol->is_type) {
            auto instantiation =
                find_generic_instance(((ASTDeclaration *)symbol->type.declaration.get())->generic_instantiations,
                                      part.get_resolved_generics());
            auto type = instantiation->resolved_type;
            scope = type->info->scope;
          } else
            return nullptr;
        } else {
          if (symbol->is_module) {
            scope = symbol->module.declaration->scope;
          } else if (symbol->is_type) {
            auto resolved_type = symbol->resolved_type;
            scope = resolved_type->info->scope;
          } else {
            return nullptr;
          }
        }
        index++;
      }
    } break;
    default:
      return nullptr;  // TODO: verify this isn't strange.
  }
  return nullptr;
}

void Typer::visit(ASTMethodCall *node) {
  Type *type = nullptr;
  ASTFunctionDeclaration *func_decl = nullptr;
  node->callee->accept(this);
  auto func_sym = ctx.get_symbol(node->callee).get();

  bool added_dyn_instance_argument_as_arg_0 = false;

  if (func_sym && func_sym->is_function) {
    type = func_sym->resolved_type;

    auto declaring_node = func_sym->function.declaration;
    if (declaring_node && declaring_node->get_node_type() == AST_NODE_FUNCTION_DECLARATION) {
      func_decl = static_cast<ASTFunctionDeclaration *>(declaring_node);

      // resolve a generic call.
      if (!func_decl->generic_parameters.empty()) {
        // doing this so self will get the right type when we call generic methods
        // TODO: handle this in the function decl itself, maybe insert self into symbol table

        auto old_type = type_context;
        Defer _([&] { type_context = old_type; });

        ASTType func_type_ast;
        if (func_decl->declaring_type != Type::INVALID_TYPE) {
          func_type_ast.resolved_type = func_decl->declaring_type;
          type_context = &func_type_ast;
        }

        func_decl = resolve_generic_function_call(func_decl, &node->callee->member.generic_arguments, node->arguments,
                                                  node->source_range);
      }

      type = func_decl->resolved_type;
    }
  } else {
    // Implicitly pass the 'dyn.instance' when calling the function pointers
    // that the dyn thingy sets up.
    auto object = node->callee->base;
    auto obj_type = object->resolved_type;

    if (obj_type->is_kind(TYPE_DYN)) {
      auto &args = node->arguments->arguments;
      auto dot = ast_alloc<ASTDotExpr>();
      dot->base = object;
      dot->member = ASTPath::Segment{"instance"};
      dot->resolved_type = global_find_type_id(void_type(), {{TYPE_EXT_POINTER_MUT}});
      args.insert(args.begin(), dot);
      added_dyn_instance_argument_as_arg_0 = true;
    }

    type = node->callee->resolved_type;
  }

  if (!type) {
    throw_error("use of undeclared function", node->source_range);
  }

  if (!type->is_kind(TYPE_FUNCTION)) {
    throw_error(std::format("unable to call a non-function, got {}", type->to_string()), node->source_range);
  }

  auto info = type->info->as<FunctionTypeInfo>();

  // If we have the declaring node representing this function, type check it against the parameters in that definition.
  // else, use the type.
  if (func_decl) {
    if (!func_decl->params->has_self) {
      throw_error("Calling static methods with instance not allowed", node->source_range);
    }
    type_check_args_from_params(node->arguments, func_decl->params, func_decl, node->callee->base,
                                func_sym->name == "destroy");
  } else {
    type_check_args_from_info(node->arguments, info);
  }

  if (added_dyn_instance_argument_as_arg_0) {
    node->arguments->arguments.erase(node->arguments->arguments.begin());
  }

  node->resolved_type = info->return_type;
}

void Typer::visit(ASTPatternMatch *node) {
  // this just serves as a condition.
  // we should probably restrict this to being in control flow.
  node->resolved_type = bool_type();

  node->object->accept(this);
  node->target_type_path->accept(this);

  auto old_scope = ctx.scope;
  ctx.set_scope(node->target_block->scope);
  Defer _([&] { ctx.scope = old_scope; });

  auto target_type = node->target_type_path->resolved_type;
  auto info = target_type->info->as<ChoiceTypeInfo>();

  const auto segment = node->target_type_path->segments.back();
  auto variant_type = info->get_variant_type(segment.identifier);

  switch (node->pattern_tag) {
    case ASTPatternMatch::NONE:
      break;
    case ASTPatternMatch::STRUCT: {
      if (!variant_type->is_kind(TYPE_STRUCT)) {
        throw_error(
            "cannot use { $field: $var, ... } destructure on a non-struct-style choice variant.\nfor tuple "
            "style <Variant(), Variant(f32, s32)>,\nuse the tuple destructure syntax. <Choice::Tuple(x, y)>. "
            "for markers, such as <Variant>, dont use any destructure.",
            node->source_range);
      }

      auto info = variant_type->info->as<StructTypeInfo>();
      for (auto &part : node->struct_pattern.parts) {
        auto symbol = info->scope->local_lookup(part.field_name);
        if (!symbol) {
          throw_error(std::format("cannot destructure field {} of choice variant {} because it didn't have that field.",
                                  part.field_name, target_type->to_string()),
                      node->source_range);
        }

        auto type_id = symbol->resolved_type;
        if (part.semantic == PTR_MTCH_PTR_CONST) {
          type_id = global_find_type_id(type_id, {{TYPE_EXT_POINTER_CONST}});
        } else if (part.semantic == PTRN_MTCH_PTR_MUT) {
          type_id = global_find_type_id(type_id, {{TYPE_EXT_POINTER_MUT}});
        }

        part.resolved_type = type_id;

        ctx.scope->insert_local_variable(part.var_name, type_id, nullptr, part.mutability);
      }
    } break;
    case ASTPatternMatch::TUPLE: {
      if (!variant_type->is_kind(TYPE_TUPLE)) {
        throw_error(
            "cannot use ($var, $var) destructure on a non-tuple-style choice variant.\nfor struct "
            "style <Variant {x: f32, y: f32} >,\nuse the struct destructure syntax. <Choice::Variant { x: x, "
            "y: mut y)>. "
            "for markers, such as <Variant>, dont use any destructure.",
            node->source_range);
      }
      auto info = variant_type->info->as<TupleTypeInfo>();
      if (node->tuple_pattern.parts.size() > info->types.size()) {
        throw_error("too many variables provided in choice type tuple destructure", node->source_range);
      }
      auto index = 0;
      for (auto &part : node->tuple_pattern.parts) {
        auto type_id = info->types[index];
        if (part.semantic == PTR_MTCH_PTR_CONST) {
          type_id = global_find_type_id(type_id, {{TYPE_EXT_POINTER_CONST}});
        } else if (part.semantic == PTRN_MTCH_PTR_MUT) {
          type_id = global_find_type_id(type_id, {{TYPE_EXT_POINTER_MUT}});
        }
        part.resolved_type = type_id;
        ctx.scope->insert_local_variable(part.var_name, type_id, nullptr, part.mutability);
        index++;
      }
    } break;
  }
}

void Typer::visit(ASTPath *node) {
  Scope *scope = ctx.scope;
  size_t index = 0;
  Type *previous_type = nullptr;
  for (auto &segment : node->segments) {
    auto &ident = segment.identifier;
    auto symbol = scope->lookup(ident);
    if (!symbol) {
      throw_error(std::format("use of undeclared identifier '{}'", segment.identifier), node->source_range);
    }
    scope = nullptr;

    if (previous_type && previous_type->is_kind(TYPE_CHOICE) && index == node->length() - 1) {
      /* we need to return the parent type here? but we need to maintain the variant. hmm. */
      node->resolved_type = previous_type;
      auto symbol = previous_type->info->scope->lookup(segment.identifier);
      if (!symbol) {
        throw_error(std::format("unable to find varaint '{}' in choice type '{}'", segment.identifier,
                                previous_type->to_string()),
                    node->source_range);
      }
      return;
    }

    if (!segment.generic_arguments.empty()) {
      std::vector<Type *> generic_args;
      for (auto &arg : segment.generic_arguments) {
        arg->accept(this);
        generic_args.push_back(arg->resolved_type);
      }
      ASTDeclaration *instantiation = nullptr;
      if (symbol->is_type) {
        auto decl = (ASTDeclaration *)symbol->type.declaration.get();
        instantiation = visit_generic(decl, generic_args, node->source_range);
        auto type = instantiation->resolved_type;
        scope = type->info->scope;
        previous_type = type;
      } else if (symbol->is_function) {
        instantiation = visit_generic(symbol->function.declaration, generic_args, node->source_range);
      }
      segment.resolved_type = instantiation->resolved_type;

    } else {
      if (symbol->is_module) {
        scope = symbol->module.declaration->scope;
      } else if (symbol->is_type) {
        if (symbol->resolved_type == Type::UNRESOLVED_GENERIC) {
          throw_error("use of generic type, but no type arguments were provided.", node->source_range);
        }
        previous_type = symbol->resolved_type;
        scope = previous_type->info->scope;
      }
      segment.resolved_type = symbol->resolved_type;
    }
    if (!scope && index < node->segments.size() - 1) {
      throw_error(std::format("symbol {}'s scope could not be resolved in path", segment.identifier),
                  node->source_range);
    }
    index++;
  }

  node->resolved_type = node->segments[node->segments.size() - 1].resolved_type;
}

void Typer::visit_path_for_call(ASTPath *node) {
  Scope *scope = ctx.scope;
  size_t index = 0;
  Type *previous_type = nullptr;
  for (auto &segment : node->segments) {
    auto &ident = segment.identifier;
    auto symbol = scope->lookup(ident);
    if (!symbol) {
      throw_error(std::format("use of undeclared identifier '{}'", segment.identifier), node->source_range);
    }
    scope = nullptr;

    if (previous_type && previous_type->is_kind(TYPE_CHOICE) && index == node->length() - 1) {
      /* we need to return the parent type here? but we need to maintain the variant. hmm. */
      node->resolved_type = previous_type;
      auto symbol = previous_type->info->scope->lookup(segment.identifier);
      if (!symbol) {
        throw_error(std::format("unable to find varaint '{}' in choice type '{}'", segment.identifier,
                                previous_type->to_string()),
                    node->source_range);
      }
      return;
    }

    if (!segment.generic_arguments.empty()) {
      std::vector<Type *> generic_args;
      for (auto &arg : segment.generic_arguments) {
        arg->accept(this);
        generic_args.push_back(arg->resolved_type);
      }
      ASTDeclaration *decl;
      if (symbol->is_type) {
        decl = (ASTDeclaration *)symbol->type.declaration.get();
      } else if (symbol->is_function) {
        decl = symbol->function.declaration;
      } else {
        throw_error("use of generic arguments only for types and functions currently.", node->source_range);
      }
      if (index == node->segments.size() - 1 && generic_args.size() != decl->generic_parameters.size()) {
        // dont try to instantiate unresolved generic function for calls so that call can handle it
        return;
      }
      auto instantiation = visit_generic(decl, generic_args, node->source_range);
      if (symbol->is_type) {
        auto type = instantiation->resolved_type;
        scope = type->info->scope;
        previous_type = type;
      }
      segment.resolved_type = instantiation->resolved_type;
    } else {
      if (symbol->is_module) {
        scope = symbol->module.declaration->scope;
      } else if (symbol->is_type) {
        if (symbol->resolved_type == Type::UNRESOLVED_GENERIC) {
          throw_error("use of generic type, but no type arguments were provided.", node->source_range);
        }
        previous_type = symbol->resolved_type;
        scope = previous_type->info->scope;
      }
      segment.resolved_type = symbol->resolved_type;
    }
    if (!scope && index < node->segments.size() - 1) {
      throw_error(std::format("symbol {}'s scope could not be resolved in path", segment.identifier),
                  node->source_range);
    }
    index++;
  }

  node->resolved_type = node->segments[node->segments.size() - 1].resolved_type;
}

std::string print_where_predicate(ASTExpr *predicate) {
  switch (predicate->get_node_type()) {
    case AST_NODE_BIN_EXPR: {
      auto bin = static_cast<ASTBinExpr *>(predicate);
      auto op = bin->op;
      if (op == TType::And) {
        return print_where_predicate(bin->left) + " & " + print_where_predicate(bin->right);
      } else if (op == TType::Or) {
        return print_where_predicate(bin->left) + " | " + print_where_predicate(bin->right);
      } else {
        throw_error(
            "Invalid operator in 'where' clause predicate, only And/Or allowed: '&' / '|'.\nNote: these use "
            "'bitwise' operators for brevity, they're effectively '&&' and '||'.",
            bin->source_range);
      }
    } break;
    case AST_NODE_TYPE: {
      return predicate->resolved_type->to_string();
    } break;
    default:
      throw_error("Invalid node in 'where' clause predicate", predicate->source_range);
  }
  return "";
}

bool Typer::visit_where_predicate_throws(Type *target_type, ASTExpr *predicate) {
  switch (predicate->get_node_type()) {
    case AST_NODE_BIN_EXPR: {
      auto bin = static_cast<ASTBinExpr *>(predicate);
      auto op = bin->op;
      if (op == TType::And) {
        return visit_where_predicate(target_type, bin->left) && visit_where_predicate(target_type, bin->right);
      } else if (op == TType::Or) {
        return visit_where_predicate(target_type, bin->left) || visit_where_predicate(target_type, bin->right);
        return true;
      } else {
        throw std::pair(
            "Invalid operator in 'where' clause predicate, only And/Or allowed: '&' / '|'.\nNote: these use "
            "'bitwise' operators for brevity, they're effectively '&&' and '||'.",
            bin->source_range);
      }
    } break;
    case AST_NODE_TYPE: {
      // make sure the type is fixed up.
      predicate->accept(this);
      // return whether this type implements this trait or not.
      // also can be used to assert whether it's equal to the type provided or not.
      return std::ranges::find(target_type->traits, predicate->resolved_type) != target_type->traits.end() ||
             target_type == predicate->resolved_type;
    } break;
    default:
      throw std::pair("Invalid node in 'where' clause predicate", predicate->source_range);
  }
}

bool Typer::visit_where_predicate(Type *target_type, ASTExpr *predicate) {
  try {
    return visit_where_predicate_throws(target_type, predicate);
  } catch (const std::pair<const char *, SourceRange> &error) {
    throw_error(error.first, error.second);
    return false;
  }
}

void Typer::visit(ASTWhere *node) {
  for (auto &constraint : node->constraints) {
    auto [target_type, predicate] = constraint;
    target_type->accept(this);
    auto type = target_type->resolved_type;
    auto satisfied = visit_where_predicate(type, predicate);

    if (!satisfied) {
      throw_error(std::format("constraint \"{}\" not satisfied for {}", print_where_predicate(predicate),
                              get_unmangled_name(type)),
                  node->source_range);
    }
  }
}

void Typer::visit(ASTWhereStatement *node) {
  const auto visit_where_clause_no_error = [&](ASTWhere *where) -> bool {
    for (auto &constraint : where->constraints) {
      auto [target_type, predicate] = constraint;
      target_type->accept(this);
      auto type = target_type->resolved_type;
      try {
        return visit_where_predicate_throws(type, predicate);
      } catch (const std::pair<const char *, SourceRange> &error) {
        return false;
      }
    }
    return false;
  };

  const auto visit_branch = [&](WhereBranch *branch) -> ControlFlow {
    if (branch->where_stmt.is_not_null()) {
      branch->where_stmt.get()->accept(this);
      return branch->where_stmt.get()->control_flow;
    } else {
      branch->block.get()->accept(this);
      return branch->block.get()->control_flow;
    }
  };

  auto value = visit_where_clause_no_error(node->where);

  auto &control_flow = node->control_flow;
  if (value || (!value && node->negative)) {
    node->should_compile = true;
    node->block->accept(this);
    control_flow = node->block->control_flow;
  } else if (node->branch.is_not_null()) {
    auto branch = node->branch.get();
    control_flow = visit_branch(branch);
  } else {
    control_flow = {};
    control_flow.flags |= BLOCK_FLAGS_FALL_THROUGH;
  }
}<|MERGE_RESOLUTION|>--- conflicted
+++ resolved
@@ -8,7 +8,6 @@
 #include <ranges>
 #include <set>
 #include <sstream>
-#include <stdexcept>
 #include <string>
 #include <vector>
 
@@ -1252,26 +1251,7 @@
     throw_error("Redefinition of enum " + node->name.get_str(), node->source_range);
   }
 
-<<<<<<< HEAD
-  auto elem_type = Type::INVALID_TYPE;
-
-  if (node->underlying_type_ast) {
-    node->underlying_type_ast->accept(this);
-    auto underlying_type = node->underlying_type_ast->resolved_type;
-
-    if (!underlying_type->is_kind(TYPE_SCALAR) || !underlying_type->info->as<ScalarTypeInfo>()->is_integral) {
-      throw_error(
-          "Enums must use an integer for it's underlying type. use a 'choice' type for a discriminated union which can "
-          "use any data type in a range of styles.",
-          node->underlying_type_ast->source_range);
-    }
-
-    elem_type = underlying_type;
-  }
-
-=======
   auto underlying_type = Type::INVALID_TYPE;
->>>>>>> d9eae0f9
   auto enum_ty_id = ctx.scope->create_enum_type(node->name, create_child(ctx.scope), node->is_flags, node);
   enum_ty_id->declaring_node = node;
   auto enum_type = ctx.scope->find_type_id(node->name, {});
@@ -1281,12 +1261,6 @@
     value->accept(this);
     auto node_ty = value->resolved_type;
     info->scope->insert_variable(key, node_ty, value, CONST);
-<<<<<<< HEAD
-    if (elem_type == Type::INVALID_TYPE) {
-      elem_type = node_ty;
-    }
-    // TODO: coerce downcasts, assert types are valid.
-=======
     if (underlying_type == Type::INVALID_TYPE) {
       underlying_type = node_ty;
     } else {
@@ -1298,20 +1272,14 @@
         .type = underlying_type,
         .default_value = value,
     });
->>>>>>> d9eae0f9
   }
 
   if (underlying_type == void_type()) {
     throw_error("Invalid enum declaration.. got null or no type.", node->source_range);
   }
 
-<<<<<<< HEAD
-  node->underlying_type = elem_type;
-  info->underlying_type = elem_type;
-=======
   node->element_type = underlying_type;
   info->underlying_type = underlying_type;
->>>>>>> d9eae0f9
   node->resolved_type = enum_type;
 }
 
@@ -1636,16 +1604,8 @@
   auto condition = node->condition;
   if (condition->get_node_type() == AST_NODE_PATTERN_MATCH) {
     auto pattern = (ASTPatternMatch *)condition;
-<<<<<<< HEAD
-    auto old_scope = ctx.scope;  // ! We should not have to manually set this scope here!!!!
-    node->block->scope->parent = pattern->scope;
-    condition->accept(this);
-    ctx.scope = old_scope;  // ! For some reason the scope gets mismanaged when I don't set the scope here !!!! JUST
-                            // HACKING IT IN!
-=======
     pattern->target_block = node->block;
     condition->accept(this);
->>>>>>> d9eae0f9
   } else {
     condition->accept(this);
   }
@@ -1694,16 +1654,8 @@
     auto condition = node->condition.get();
     if (condition->get_node_type() == AST_NODE_PATTERN_MATCH) {
       auto pattern = (ASTPatternMatch *)condition;
-<<<<<<< HEAD
-      auto old_scope = ctx.scope;  // ! We should not have to manually set this scope here!!!!
-      node->block->scope->parent = pattern->scope;
-      condition->accept(this);
-      ctx.scope = old_scope;  // ! For some reason the scope gets mismanaged when I don't set the scope here !!!! JUST
-                              // HACKING IT IN!
-=======
       pattern->target_block = node->block;
       condition->accept(this);
->>>>>>> d9eae0f9
     } else {
       condition->accept(this);
     }
@@ -2132,11 +2084,7 @@
 
     if (name == "deref") {
       auto type = node->resolved_type;
-<<<<<<< HEAD
-      if (!type->extensions.is_pointer()) {
-=======
       if (!type->is_pointer()) {
->>>>>>> d9eae0f9
         throw_error(
             "'deref' operator overload must return a pointer, the compiler will auto dereference this when "
             "it's used. it allows us to assign via this function",
@@ -2310,11 +2258,7 @@
     node->resolved_type = overload->info->as<FunctionTypeInfo>()->return_type;
 
     auto type = node->resolved_type;
-<<<<<<< HEAD
-    if (!type->extensions.is_pointer()) {
-=======
     if (!type->is_pointer()) {
->>>>>>> d9eae0f9
       throw_error(
           "subscript methods MUST return a pointer!\nthis is because we have to be able to assign though it, "
           "so `*$13_subscript$1(obj, index) = 10` has to be possible\n"
@@ -2366,13 +2310,7 @@
     throw_error("Can't use initializer list, no target type was provided", node->source_range);
   }
 
-<<<<<<< HEAD
-  if (target_type->extensions.is_pointer() ||
-      (target_type->is_kind(TYPE_SCALAR) &&
-       target_type->extensions.has_no_extensions())) {  // !! I ADDED PARENTHESIS HERE IT MAY CAUSE BUGS
-=======
   if (target_type->is_pointer() || (target_type->is_kind(TYPE_SCALAR) && target_type->has_no_extensions())) {
->>>>>>> d9eae0f9
     throw_error(std::format("Cannot use an initializer list on a pointer, or a scalar type (int/float, etc) that's "
                             "not an array\n\tgot {}",
                             target_type->to_string()),
@@ -2517,16 +2455,8 @@
       auto condition = branch->expression;
       if (condition->get_node_type() == AST_NODE_PATTERN_MATCH) {
         auto pattern = (ASTPatternMatch *)condition;
-<<<<<<< HEAD
-        auto old_scope = ctx.scope;  // ! We should not have to manually set this scope here!!!!
-        _case->block->scope->parent = pattern->scope;
-        condition->accept(this);
-        ctx.scope = old_scope;  // ! For some reason the scope gets mismanaged when I don't set the scope here !!!! JUST
-                                // HACKING IT IN!
-=======
         pattern->target_block = branch->block;
         condition->accept(this);
->>>>>>> d9eae0f9
       } else {
         condition->accept(this);
       }
@@ -2554,13 +2484,8 @@
   Type *return_type = void_type();
   int flags = 0;
 
-<<<<<<< HEAD
-  for (const auto &_case : node->cases) {
-    if (!node->is_pattern_match) _case.expression->accept(this);
-=======
   for (const auto &branch : node->branches) {
     if (!node->is_pattern_match) branch.expression->accept(this);
->>>>>>> d9eae0f9
 
     branch.block->accept(this);
     auto &block_cf = branch.block->control_flow;
@@ -2688,25 +2613,6 @@
 
   auto members = type->info->members;
   size_t i = 0;
-<<<<<<< HEAD
-
-  for (const auto name : scope->ordered_symbols) {
-    auto symbol = scope->local_lookup(name);
-
-    if (symbol->is_function() || symbol->is_type()) continue;
-
-    if (i > node->elements.size()) break;
-
-    auto destructure = node->elements[i];
-    auto type = symbol->resolved_type;
-
-    if (destructure.semantic == VALUE_SEMANTIC_POINTER) {
-      type = symbol->resolved_type->take_pointer_to(MUT);
-    }
-    ctx.scope->insert_variable(destructure.identifier, type, symbol->variable.initial_value.get(),
-                               destructure.mutability);
-    ctx.scope->local_lookup(destructure.identifier)->flags |= SYMBOL_IS_LOCAL;
-=======
   for (auto [name, type, _, __] : members) {
     if (i > node->elements.size()) break;
     auto &element = node->elements[i];
@@ -2717,7 +2623,6 @@
     }
     element.type = type;
     ctx.scope->insert_local_variable(element.identifier, type, nullptr, element.mutability);
->>>>>>> d9eae0f9
     ++i;
   }
 };
@@ -2830,11 +2735,7 @@
 
   auto object_type = node->object->resolved_type;
 
-<<<<<<< HEAD
-  if (!object_type->extensions.is_mut_pointer()) {
-=======
   if (!object_type->is_mut_pointer()) {
->>>>>>> d9eae0f9
     throw_error(
         "'dynof' requires the second argument, the instance to create a dyn dispatch object for, must be a "
         "mutable pointer. eventually we'll have const dyn's",
@@ -2886,10 +2787,7 @@
   auto old_scope = typer->ctx.scope;
   typer->ctx.scope = trait_info->scope;
   Defer _defer([&] { typer->ctx.scope = old_scope; });
-<<<<<<< HEAD
-=======
-
->>>>>>> d9eae0f9
+
   const auto insert_function = [&](const InternedString &name, ASTFunctionDeclaration *declaration) {
     std::vector<Type *> parameters;
     bool has_self = false;
@@ -2942,13 +2840,8 @@
     type_info.params_len = parameters.size();
     type_info.return_type = return_type;
 
-<<<<<<< HEAD
-    auto function_type = global_find_function_type_id(type_info, {{{TYPE_EXT_POINTER_MUT}}});
-    dyn_info->methods.push_back({name.get_str(), function_type /* , declaration */});
-=======
     auto function_type = global_find_function_type_id(type_info, {{TYPE_EXT_POINTER_MUT}});
     dyn_info->methods.push_back({name.get_str(), function_type});
->>>>>>> d9eae0f9
     dyn_info->scope->insert_variable(name.get_str(), function_type, nullptr, MUT, nullptr);
   };
 
@@ -3001,11 +2894,7 @@
     }
   }
 
-<<<<<<< HEAD
-  auto sym = Symbol::create_type(ty, trait_name, TYPE_DYN, nullptr);
-=======
   auto sym = Symbol::create_type(ty, trait_name, nullptr);
->>>>>>> d9eae0f9
   sym.scope = this;  // TODO: we have to fit this in modules or some stuff.
   symbols.insert_or_assign(trait_name, sym);
   return ty;

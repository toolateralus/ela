--- conflicted
+++ resolved
@@ -181,15 +181,12 @@
     }
   }
 
-<<<<<<< HEAD
-=======
   auto old_type_context = type_context;
   ASTType ast_type;
   ast_type.resolved_type = type->id;
   type_context = &ast_type;
   Defer _([&]{ type_context = old_type_context; });
   
->>>>>>> bd6386af
   for (auto decl : node->members) {
     decl.type->accept(this);
     ctx.scope->insert_variable(decl.name, decl.type->resolved_type, nullptr);

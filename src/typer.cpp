
#include <cassert>
#include <format>
#include <ranges>
#include <string>
#include <vector>

#include "ast.hpp"
#include "ast_copier.hpp"
#include "constexpr.hpp"
#include "core.hpp"
#include "error.hpp"
#include "interned_string.hpp"
#include "lex.hpp"
#include "scope.hpp"
#include "type.hpp"
#include "visitor.hpp"

// TODO: add a statement in the .accept() function of ASTNode base type
// TODO: where we return the if the resolved type is already calculated?

// TODO: then we'd have to make suer we reset all the resolved types when copying,
// But it would save some double visits possibly.

void assert_types_can_cast_or_equal(const int from, const int to, const SourceRange &source_range,
                                    const std::format_string<std::string, std::string> &format,
                                    const std::string &message) {
  auto from_t = global_get_type(from);
  auto to_t = global_get_type(to);
  auto conv_rule = type_conversion_rule(from_t, to_t, source_range);
  if (to != from && (conv_rule == CONVERT_PROHIBITED || conv_rule == CONVERT_EXPLICIT)) {
    throw_error(message + '\n' + std::format(format, to_t->to_string(), from_t->to_string()), source_range);
  }
}

void assert_return_type_is_valid(int &return_type, int new_type, ASTNode *node) {
  if (return_type == -1) {
    return_type = new_type;
  } else if (new_type != -1 && new_type != return_type) {
    assert_types_can_cast_or_equal(new_type, return_type, node->source_range, "Expected: {}, Found: {}",
                                   "Inconsistent return types in block.");
  }
};

Nullable<Symbol> Typer::get_symbol(ASTNode *node) {
  switch (node->get_node_type()) {
    case AST_NODE_SUBSCRIPT:
      return nullptr;
    case AST_NODE_TYPE: {
      auto type_node = static_cast<ASTType *>(node);
      if (type_node->kind != ASTType::NORMAL) {
        return nullptr;
      }
      return get_symbol(type_node->normal.base);
    }
    case AST_NODE_IDENTIFIER:
      return ctx.scope->lookup(static_cast<ASTIdentifier *>(node)->value);
    case AST_NODE_DOT_EXPR: {
      auto dotnode = static_cast<ASTDotExpr *>(node);
      dotnode->base->accept(this);
      auto type = global_get_type(dotnode->base->resolved_type);
      auto scope = type->get_info()->scope;
      return scope->local_lookup(dotnode->member_name);
    } break;
    case AST_NODE_SCOPE_RESOLUTION: {
      auto srnode = static_cast<ASTScopeResolution *>(node);
      srnode->base->accept(this);
      auto type = global_get_type(srnode->resolved_type);
      auto scope = type->get_info()->scope;
      return scope->local_lookup(srnode->member_name);
    } break;

    default:
      throw_error("Get symbol cannot be used on this node type", node->source_range);
  }
  return nullptr;
}

void Typer::visit(ASTProgram *node) {
  for (auto &statement : node->statements)
    statement->accept(this);
  return;
}

std::vector<int> Typer::get_generic_arg_types(const std::vector<ASTType *> &args) {
  std::vector<int> generic_args;
  for (const auto &arg : args) {
    arg->accept(this);
    generic_args.push_back(arg->resolved_type);
  }
  return generic_args;
}

int find_generic_instance(std::vector<GenericInstance> instantiations, const std::vector<int> &gen_args) {
  for (auto &instantiation : instantiations) {
    if (instantiation.arguments == gen_args) {
      return instantiation.type;
    }
  }
  return -1;
}

int Typer::visit_struct_declaration(ASTStructDeclaration *node, bool generic_instantiation,
                                    std::vector<int> generic_args) {

  auto type = global_get_type(node->resolved_type);
  auto info = (type->get_info()->as<StructTypeInfo>());

  if ((info->flags & STRUCT_FLAG_FORWARD_DECLARED) != 0 || node->is_fwd_decl) {
    return node->resolved_type;
  }

  auto old_scope = ctx.scope;
  ctx.set_scope(node->scope);

  if (generic_instantiation) {
    auto generic_arg = generic_args.begin();
    for (const auto &param : node->generic_parameters) {
      ctx.scope->types[param] = *generic_arg;
      generic_arg++;
    }
    type = global_get_type(global_create_struct_type(node->name, node->scope, generic_args));
  }

  type->declaring_node = node;
  ctx.scope->insert("this", type->take_pointer_to(), node);

  for (auto subunion : node->unions) {
    for (const auto &field : subunion->fields) {
      field->accept(this);
      node->scope->insert(field->name, field->type->resolved_type, field);
    }
  }
  for (auto decl : node->fields) {
    decl->accept(this);
  }

  ctx.set_scope(old_scope);
  return type->id;
}

// TODO: remove union declaration node and UnionTypeInfo and TYPE_UNION,
// we should just use struct & just have a union flag for various semantic differences
// and emit time stuff. It will make things a lot more solid and reduce a ton of code.
int Typer::visit_union_declaration(ASTUnionDeclaration *node, bool generic_instantiation,
                                   std::vector<int> generic_args) {
  if (node->is_fwd_decl) {
    return -1;
  }

  auto type = global_get_type(node->resolved_type);

  auto old_scope = ctx.scope;
  ctx.set_scope(node->scope);

  if (generic_instantiation) {
    auto generic_arg = generic_args.begin();
    for (const auto &param : node->generic_parameters) {
      ctx.scope->types[param] = *generic_arg;
      generic_arg++;
    }
    type = global_get_type(global_create_union_type(node->name, node->scope, UNION_IS_NORMAL));
  }

  ctx.scope->insert("this", type->take_pointer_to(), node);

  for (const auto &_struct : node->structs) {
    for (const auto &field : _struct->fields) {
      field->accept(this);
      node->scope->insert(field->name, field->type->resolved_type, field);
    }
  }

  for (const auto &field : node->fields) {
    field->accept(this);
  }

  ctx.set_scope(old_scope);
  return type->id;
}

void Typer::visit_function_body(ASTFunctionDeclaration *node, int return_type) {
  auto old_ty = declaring_or_assigning_type;
  auto old_scope = ctx.scope;
  auto _defer = Defer([&] {
    ctx.set_scope(old_scope);
    declaring_or_assigning_type = old_ty;
  });
  ctx.set_scope(node->scope);
  declaring_or_assigning_type = return_type;
  auto block = node->block.get();
  if (!block) {
    // TODO: remove this? expression body does not imply there is no body.
    throw_error("Expression bodies not yet supported", node->source_range);
  }
  block->accept(this);
  auto control_flow = block->control_flow;
  if (control_flow.type == -1)
    control_flow.type = void_type();
  if ((control_flow.flags & BLOCK_FLAGS_CONTINUE) != 0)
    throw_error("Keyword \"continue\" must be in a loop.", node->source_range);
  if ((control_flow.flags & BLOCK_FLAGS_BREAK) != 0)
    throw_error("Keyword \"break\" must be in a loop.", node->source_range);
  if ((control_flow.flags & BLOCK_FLAGS_FALL_THROUGH) != 0 && return_type != void_type())
    throw_error("Not all code paths return a value.", node->source_range);
  assert_types_can_cast_or_equal(control_flow.type, return_type, node->source_range,
                                 "invalid return type.. expected '{}', got '{}'",
                                 std::format("function: '{}'", node->name.get_str()));
}

int Typer::visit_function_signature(ASTFunctionDeclaration *node, bool generic_instantiation,
                                    std::vector<int> generic_args) {
  // Setup context.
  auto old_scope = ctx.scope;
  ctx.set_scope(node->scope);

  Defer _([&] { ctx.set_scope(old_scope); });

  if (generic_instantiation) {
    auto generic_arg = generic_args.begin();
    for (const auto &param : node->generic_parameters) {
      ctx.scope->types[param] = *generic_arg;
      generic_arg++;
    }
  }

  node->return_type->accept(this);
  node->params->accept(this);

  FunctionTypeInfo info;
  // Get function type id from header.
  info.return_type = node->return_type->resolved_type;
  info.is_varargs = (node->flags & FUNCTION_IS_VARARGS) != 0;

  for (const auto &param : node->params->params) {
    if (param->tag == ASTParamDecl::Normal) {
      auto &normal = param->normal;
      if (normal.default_value.is_not_null()) {
        info.default_params++;
      }
      ctx.scope->insert(normal.name, param->resolved_type, param);
      info.parameter_types[info.params_len] = param->resolved_type;
    } else {
      auto type = get_self_type();
      if (param->self.is_pointer) {
        type = global_get_type(type)->take_pointer_to();
      }
      ctx.scope->insert("self", type, param);
      info.parameter_types[info.params_len] = type;
    }

    info.params_len++;
  }

  if (info.return_type == -2) {
    throw_error("Internal Compiler error: unresolved generic return type.", node->source_range);
  }
  return global_find_function_type_id(info, {});
}

int Typer::visit_impl_declaration(ASTImpl *node, bool generic_instantiation, std::vector<int> generic_args) {
  auto previous = ctx.scope;
  auto old_type = type_context;
  Defer _([&] {
    ctx.set_scope(previous);
    type_context = old_type;
  });

  type_context = node->target;
  ctx.set_scope(node->scope);

  if (generic_instantiation) {
    auto generic_arg = generic_args.begin();
    for (const auto &param : node->generic_parameters) {
      ctx.scope->types[param] = *generic_arg;
      generic_arg++;
    }
  }

  node->target->accept(this);
  auto type = global_get_type(node->target->resolved_type);
  if (!type) {
    throw_error("use of undeclared type", node->target->source_range);
  }

  Type *interface_ty = nullptr;

  if (node->interface) {
    node->interface.get()->accept(this);
    auto type_id = node->interface.get()->resolved_type;
    if (type_id == Type::invalid_id) {
      throw_error("Internal compiler error: type of impl interface was invalid", node->source_range);
    }
    interface_ty = global_get_type(type_id);
  }

  auto type_scope = type->get_info()->scope;
  Scope impl_scope = {};
  for (const auto &method : node->methods) {
    if (!method->generic_parameters.empty()) {
      ctx.scope->insert(method->name, -1, method, SYMBOL_IS_FUNCTION);
      continue;
    }
    auto func_ty_id = visit_function_signature(method, false);
    if (auto symbol = type_scope->local_lookup(method->name)) {
      if (!(symbol->flags & SYMBOL_IS_FORWARD_DECLARED)) {
        throw_error("Redefinition of method", method->source_range);
      } else {
        symbol->flags &= ~SYMBOL_IS_FORWARD_DECLARED;
      }
    } else {
      if ((method->flags & FUNCTION_IS_FORWARD_DECLARED) != 0) {
        type_scope->insert(method->name, func_ty_id, method, SYMBOL_IS_FORWARD_DECLARED | SYMBOL_IS_FUNCTION);
      } else {
        type_scope->insert(method->name, func_ty_id, method, SYMBOL_IS_FUNCTION);
      }
      impl_scope.symbols[method->name] = type_scope->symbols[method->name];
      if (method->flags & FUNCTION_IS_FOREIGN || method->flags & FUNCTION_IS_FORWARD_DECLARED) {
        continue;
      }
    }
    auto info = global_get_type(func_ty_id)->get_info()->as<FunctionTypeInfo>();
    visit_function_body(method, info->return_type);
  }

  if (interface_ty) {
    auto declaring_node = interface_ty->declaring_node.get();
    if (!declaring_node || declaring_node->get_node_type() != AST_NODE_INTERFACE_DECLARATION) {
      throw_error(
          std::format("\'impl <interface> for <type>\' must implement an interface. got {}", interface_ty->to_string()),
          node->source_range);
    }
    auto interface = static_cast<ASTInterfaceDeclaration *>(declaring_node);
    interface = (ASTInterfaceDeclaration *)deep_copy_ast(interface);
    ctx.set_scope(interface->scope);
    for (auto &decl : interface->methods) {
      decl->accept(this);
    }
    ctx.set_scope(node->scope);
    for (auto &[name, interface_sym] : interface->scope->symbols) {
      if (auto impl_symbol = impl_scope.local_lookup(name)) {
        if (interface_sym.type_id != impl_symbol->type_id) {
          if (interface_sym.type_id != -1 && impl_symbol->type_id != -1) {
            throw_error(std::format("method \"{}\" doesn't match interface.\nexpected {}, got {}", name,
                                    global_get_type(interface_sym.type_id)->to_string(),
                                    global_get_type(impl_symbol->type_id)->to_string()),
                        node->source_range);
          } else {
            std::cout << "\033[1;90mmmethod.type_id == \033[1;31m" << std::to_string(interface_sym.type_id)
                      << "\033[0m\n";
            std::cout << "\033[1;90mimpl_symbol.type_id == \033[1;31m" << std::to_string(impl_symbol->type_id)
                      << "\033[0m\n";
            throw_error("internal compiler error: method.type_id or impl_symbol.type_id was null",
                        interface_sym.declaring_node ? interface_sym.declaring_node.get()->source_range
                                                     : node->source_range);
          }
        }
      } else {
        throw_error(std::format("required method \"{}\" (from interface {}) not implemented in impl", name,
                                interface_ty->to_string()),
                    node->source_range);
      }
    }
    for (auto &[name, impl_sym] : impl_scope.symbols) {
      if (!interface->scope->local_lookup(name)) {
        throw_error(std::format("impl method \"{}\" not found in interface", name),
                    impl_sym.declaring_node.get()->source_range);
      }
    }
    type->interfaces.push_back(interface_ty->id);
  }

  return type->id;
}

int Typer::visit_interface_declaration(ASTInterfaceDeclaration *node, bool generic_instantiation,
                                       std::vector<int> generic_args) {
  auto previous = ctx.scope;
  Defer _([&] { ctx.set_scope(previous); });
  ctx.set_scope(node->scope);

  if (generic_instantiation) {
    auto generic_arg = generic_args.begin();
    for (const auto &param : node->generic_parameters) {
      ctx.scope->types[param] = *generic_arg;
      generic_arg++;
    }
  }
  auto type = global_get_type(global_create_interface_type(node->name, node->scope, generic_args));
  type->declaring_node = node;
  return type->id;
}

void Typer::visit(ASTTaggedUnionDeclaration *node) {
  auto type = global_get_type(node->resolved_type);
  auto info = type->get_info()->as<TaggedUnionTypeInfo>();
  ctx.set_scope(node->scope);
  for (const auto &member : node->members) {
    member->accept(this);
    auto type = member->resolved_type;
    InternedString name;
    if (member->get_node_type() == AST_NODE_DECLARATION) {
      name = static_cast<ASTDeclaration *>(member)->name;
    } else if (member->get_node_type() == AST_NODE_STRUCT_DECLARATION) {
      name = static_cast<ASTStructDeclaration *>(member)->name;
    }
    info->variants.push_back(TaggedUnionVariant{name, type});
  }
  ctx.exit_scope();
}

void Typer::visit(ASTStructDeclaration *node) {
  if (!node->generic_parameters.empty()) {
    ctx.scope->insert(node->name, -1, node, SYMBOL_IS_VARIABLE);
    return;
  }
  // TODO: verify this is correct for generic instantiations?
  node->resolved_type = visit_struct_declaration(node, false);
}

void Typer::visit(ASTUnionDeclaration *node) {
  if (!node->generic_parameters.empty()) {
    ctx.scope->insert(node->name, -1, node, SYMBOL_IS_VARIABLE);
    return;
  }
  // TODO: verify this is correct for generic instantiations?
  node->resolved_type = visit_union_declaration(node, false);
}

void Typer::visit(ASTEnumDeclaration *node) {
  auto elem_type = -1;
  ctx.scope->create_enum_type(node->name, create_child(ctx.scope), node->is_flags);
  auto enum_type = global_get_type(ctx.scope->find_type_id(node->name, {}));
  auto info = enum_type->get_info()->as<EnumTypeInfo>();

  // TODO: why is value still nullable? we don't even check if it exists before we use it.
  for (const auto &[key, value] : node->key_values) {
    value.get()->accept(this);
    auto node_ty = value.get()->resolved_type;
    info->scope->insert(key, node_ty, node);
    if (elem_type == -1) {
      elem_type = node_ty;
    } else {
      assert_types_can_cast_or_equal(node_ty, elem_type, node->source_range, "expected: {}, got : {}",
                                     "Inconsistent types in enum declaration.");
    }
  }
  if (elem_type == void_type()) {
    throw_error("Invalid enum declaration.. got null or no type.", node->source_range);
  }
  node->element_type = elem_type;
  info->element_type = elem_type;
  node->resolved_type = enum_type->id;
}

void Typer::visit(ASTFunctionDeclaration *node) {
  if (!node->generic_parameters.empty()) {
    ctx.scope->insert(node->name, -1, node, SYMBOL_IS_FUNCTION);
    return;
  }

  auto type_id = visit_function_signature(node, false);
  node->resolved_type = type_id;

  if ((node->flags & FUNCTION_IS_FORWARD_DECLARED) != 0) {
    ctx.scope->insert(node->name, type_id, node, SYMBOL_IS_FORWARD_DECLARED | SYMBOL_IS_FUNCTION);
    return;
  }

  ctx.scope->insert(node->name, type_id, node, SYMBOL_IS_FUNCTION);

  if ((node->flags & FUNCTION_IS_FOREIGN) != 0) {
    return;
  }

  // TODO: we should probably stop using info here and just get the declaring function node for everything.
  auto info = global_get_type(type_id)->get_info()->as<FunctionTypeInfo>();
  visit_function_body(node, info->return_type);
}

void Typer::visit(ASTDeclaration *node) {
  // Inferred declaration.
  if (node->type == nullptr) {
    if (node->value.get()->get_node_type() == AST_NODE_TYPE) {
      auto type = static_cast<ASTType *>(node->value.get());
      if (type->kind != ASTType::REFLECTION) {
        throw_error("Cannot use a type as a value.", node->value.get()->source_range);
      }
    }
    node->value.get()->accept(this);
    auto value_ty = node->value.get()->resolved_type;
    if (value_ty == void_type()) {
      throw_error("Cannot assign a variable with value type of 'void'", node->source_range);
    }
    auto type = global_get_type(value_ty);

    // CLEANUP: This is nonsense.
    node->type = ast_alloc<ASTType>();
    node->type->resolved_type = value_ty;
    node->resolved_type = value_ty;

    // TODO: so, we just don't set the type if it can't be assigned to int??? what?
    if (type->is_kind(TYPE_SCALAR) && type->get_ext().has_no_extensions()) {
      auto info = (type->get_info()->as<ScalarTypeInfo>());
      auto rule = type_conversion_rule(type, global_get_type(int_type()), node->source_range);
      if (info->is_integral && rule != CONVERT_PROHIBITED && rule != CONVERT_EXPLICIT) {
        node->type->resolved_type = int_type();
      }
    }
  }

  node->type->accept(this);

  if (node->type->resolved_type == -1) {
    throw_error("Declaration of a variable with a non-existent type.", node->source_range);
  }

  if (node->value.is_not_null()) {
    if (node->value.get()->get_node_type() == AST_NODE_TYPE) {
      auto type = static_cast<ASTType *>(node->value.get());
      if (type->kind != ASTType::REFLECTION) {
        throw_error("Cannot use a type as a value.", node->value.get()->source_range);
      }
    }

    auto old_ty = declaring_or_assigning_type;
    declaring_or_assigning_type = node->type->resolved_type;
    Defer _defer([&] { declaring_or_assigning_type = old_ty; });
    node->value.get()->accept(this);
    auto expr_type = node->value.get()->resolved_type;
    assert_types_can_cast_or_equal(expr_type, node->type->resolved_type, node->source_range,
                                   "invalid declaration types. expected: {}, got {}",
                                   std::format("declaration: {}", node->name.get_str()));
  }

  auto symbol = ctx.scope->lookup(node->name);
  symbol->type_id = node->type->resolved_type;
  auto type = global_get_type(node->type->resolved_type);

  // TODO: is this neccesary?
  // If we declare a c_string, we skip the normal string construction procedure.
  if (node->value.get() && node->value.get()->resolved_type == string_type() && type->id == string_type()) {
    node->value.get()->resolved_type = c_string_type();
  }

  if (symbol->type_id == void_type() || node->type->resolved_type == void_type()) {
    throw_error(std::format("cannot assign variable to type 'void' :: {}", node->name.get_str()), node->source_range);
  }

  if (node->is_constexpr) {
    auto type = global_get_type(node->type->resolved_type);
    if ((!type->is_kind(TYPE_SCALAR) || type->get_ext().has_extensions())) {
      throw_error(std::format("Can only use scalar types (integers, floats, "
                              "bools) as constant expressions, got {}",
                              type->to_string()),
                  node->value.get()->source_range);
    }
  }
}

void Typer::visit(ASTBlock *node) {
  ctx.set_scope(node->scope);

  int last_statement_idx = current_block_statement_idx;
  Defer _([&] { current_block_statement_idx = last_statement_idx; });

  int statement_idx = 0;
  for (auto &statement : node->statements) {
    current_block_statement_idx = statement_idx;
    statement->accept(this);
    ASTNodeType node_type = statement->get_node_type();
    // TODO: verify that we want to allow all nodes to partake in this? it might be cheaper to not do
    // a bunch of comparisons, it might be cheaper to not do this for every node.
    // Probably the latter, since theres much less work to be done, and then there's nothing we have to do
    // when we want to add more control flow structures, if we do.
    auto &stmnt_cf = statement->control_flow;
    auto &block_cf = node->control_flow;
    block_cf.flags |= stmnt_cf.flags;
    if ((stmnt_cf.flags & BLOCK_FLAGS_RETURN) != 0) {
      assert_return_type_is_valid(block_cf.type, stmnt_cf.type, node);
    }
    if ((stmnt_cf.flags & BLOCK_FLAGS_FALL_THROUGH) == 0) {
      block_cf.flags &= ~BLOCK_FLAGS_FALL_THROUGH;
    }
    statement_idx++;
  }

  node->flags = node->control_flow.flags;
  node->return_type = node->control_flow.type == -1 ? void_type() : node->control_flow.type;
  ctx.exit_scope();
}
// TODO: Remove ParamDecl, and ArgumentDecl probably. Such unneccesary nodes, a ton of boilerplate visitor logic
// and no real benefit.
// TODO: we can keep an ASTParamsDecl but meh
void Typer::visit(ASTParamsDecl *node) {
  for (auto &param : node->params) {
    param->accept(this);
  }
  return;
}
void Typer::visit(ASTParamDecl *node) {
  if (node->tag == ASTParamDecl::Self) {
    if (!type_context) {
      throw_error("No target type for self", node->source_range);
    }
    node->resolved_type = get_self_type();
    if (node->self.is_pointer) {
      node->resolved_type = global_get_type(node->resolved_type)->take_pointer_to();
    }
    return;
  } else {
    node->normal.type->accept(this);
    int id = node->normal.type->resolved_type;
    node->resolved_type = id;

    if (id == -1) {
      throw_error("Use of undeclared type.", node->source_range);
    }

    auto type = global_get_type(id);

    if (type->get_ext().is_fixed_sized_array()) {
      throw_warning(WarningDownCastFixedArrayParam,
                    "using a fixed array as a function parameter: note, this "
                    "casts the length information off and gets passed as as "
                    "pointer. Consider using a dynamic array",
                    node->source_range);
      if (node->normal.default_value.is_not_null()) {
        throw_error("Cannot currently use default parameters for fixed buffer pointers.", node->source_range);
      }

      // cast off the fixed size array and add a pointer to it,
      // for s8[] to s8*
      {
        auto element = type->get_element_type();
        node->resolved_type = global_get_type(element)->take_pointer_to();
      }
    }

    auto old_ty = declaring_or_assigning_type;
    declaring_or_assigning_type = id;
    Defer _defer([&] { declaring_or_assigning_type = old_ty; });

    if (node->normal.default_value.is_not_null()) {
      node->normal.default_value.get()->accept(this);
      auto expr_type = node->normal.default_value.get()->resolved_type;
      assert_types_can_cast_or_equal(expr_type, node->resolved_type, node->source_range,
                                     "invalid parameter declaration; expected: {} got: {}",
                                     std::format("parameter: {}", node->normal.name));
    }
  }
}

void Typer::visit(ASTReturn *node) {
  int type;
  if (node->expression.is_not_null()) {
    node->expression.get()->accept(this);
    type = node->expression.get()->resolved_type;
  } else {
    type = ctx.scope->find_type_id("void", {});
  }
  node->resolved_type = type;
  node->control_flow = ControlFlow{BLOCK_FLAGS_RETURN, type};
}
void Typer::visit(ASTContinue *node) { node->control_flow = ControlFlow{BLOCK_FLAGS_CONTINUE, -1}; }
void Typer::visit(ASTBreak *node) { node->control_flow = ControlFlow{BLOCK_FLAGS_BREAK, -1}; }

void Typer::visit(ASTFor *node) {
  ctx.set_scope(node->block->scope);

  auto iden = static_cast<ASTIdentifier *>(node->iden);
  node->range->accept(this);
  int range_type_id = node->range->resolved_type;
  Type *range_type = global_get_type(range_type_id);

  if (range_type->get_ext().has_extensions() && range_type->get_ext().extensions.back().type == TYPE_EXT_POINTER) {
    throw_error(std::format("Cannot iterate over a pointer. Did you mean to dereference a "
                            "pointer to an array, range or struct? got type {}",
                            range_type->to_string()),
                node->source_range);
  }

  int iter_ty = -1;

  // TODO: implement some kind of interface system that we can use for iterators,
  // no longer can we rely on C++'s crappy 'begin()/end()' since we compile our own free methods.
  if (range_type_id == string_type()) {
    iter_ty = char_type();
  } else if (range_type_id == ::range_type()) {
    iter_ty = int_type();
    if (node->value_semantic == VALUE_SEMANTIC_POINTER) {
      throw_error("Cannot use pointer value semantic with a range. use Range{<start>, "
                  "<end>, <increment>} syntax to increment by a custom value.",
                  node->source_range);
    }
  } else if (range_type->get_ext().is_array() || range_type->get_ext().is_fixed_sized_array()) {
    iter_ty = range_type->get_element_type();
  } else {
    throw_error("Cannot iterate with a range-based for loop over a "
                "non-collection type.",
                node->source_range);
  }

  if (node->value_semantic == VALUE_SEMANTIC_POINTER) {
    iter_ty = global_get_type(iter_ty)->take_pointer_to();
  }

  ctx.scope->insert(iden->value, iter_ty, node);
  node->iden->accept(this);
  node->range->accept(this);

  ctx.exit_scope();
  node->block->accept(this);

  //? Is this correct???
  auto control_flow = node->block->control_flow;
  control_flow.flags &= ~BLOCK_FLAGS_BREAK;
  control_flow.flags &= ~BLOCK_FLAGS_CONTINUE;
  control_flow.flags |= BLOCK_FLAGS_FALL_THROUGH;
  node->control_flow = control_flow;
}

void Typer::visit(ASTIf *node) {
  node->condition->accept(this);
  auto cond_ty = node->condition->resolved_type;
  auto conversion_rule = type_conversion_rule(global_get_type(cond_ty), global_get_type(bool_type()));

  if (conversion_rule == CONVERT_PROHIBITED) {
    throw_error(std::format("cannot convert 'if' condition to a boolean, implicitly nor explicitly. got type \"{}\"",
                            global_get_type(cond_ty)->to_string()),
                node->source_range);
  }
  node->block->accept(this);
  auto control_flow = node->block->control_flow;
  if (node->_else.is_not_null()) {
    auto _else = node->_else.get();
    _else->accept(this);
    auto else_cf = _else->control_flow;
    control_flow.flags |= else_cf.flags;
    if ((else_cf.flags & BLOCK_FLAGS_RETURN) != 0) {
      assert_return_type_is_valid(control_flow.type, else_cf.type, node);
    }
  } else {
    control_flow.flags |= BLOCK_FLAGS_FALL_THROUGH;
  }
  node->control_flow = control_flow;
}
void Typer::visit(ASTElse *node) {
  if (node->_if.is_not_null()) {
    node->_if.get()->accept(this);
    node->control_flow = node->_if.get()->control_flow;
  } else {
    node->block.get()->accept(this);
    node->control_flow = node->block.get()->control_flow;
  }
}

void Typer::visit(ASTWhile *node) {
  if (node->condition.is_not_null()) {
    node->condition.get()->accept(this);
  }
  node->block->accept(this);
  auto control_flow = node->block->control_flow;
  control_flow.flags &= ~BLOCK_FLAGS_BREAK;
  control_flow.flags &= ~BLOCK_FLAGS_CONTINUE;
  // we add fall through here because we dont know if this will get
  // excecuted since we cant evaluate the condition to know
  control_flow.flags |= BLOCK_FLAGS_FALL_THROUGH;
  node->control_flow = control_flow;
}

void Typer::visit(ASTCall *node) {
  auto func_node_type = node->function->get_node_type();

  // Try to visit implementation on call if not emitted.
  try_visit_impl_on_call(node, func_node_type);

  // Resolve the type of the function being called
  node->function->accept(this);
  Type *type = global_get_type(node->function->resolved_type);

  auto symbol_nullable = get_symbol(node->function);
  bool method_call = false;

  if (!symbol_nullable && !type) {
    throw_error("use of undeclared function", node->source_range);
  }

  if (auto symbol = symbol_nullable.get()) {
    if (!type) {
      type = global_get_type(symbol->type_id);
    }
    if (symbol->declaring_node.is_not_null() &&
        symbol->declaring_node.get()->get_node_type() == AST_NODE_FUNCTION_DECLARATION) {
      auto func = static_cast<ASTFunctionDeclaration *>(symbol->declaring_node.get());
      method_call = (func->flags & FUNCTION_IS_METHOD) != 0 || func->params->has_self;
      // Try to resolve generic function call
      if (!node->generic_arguments.empty() || (func && !func->generic_parameters.empty())) {
        resolve_generic_function_call(node, type, func);
      }
    }
  }

  if (!type) {
    throw_error("unable to locate type for function call", node->source_range);
  }

  if (!type->is_kind(TYPE_FUNCTION)) {
    throw_error(std::format("unable to call a non-function typed variable, got type {}", type->to_string()),
                node->source_range);
  }

  auto info = (type->get_info()->as<FunctionTypeInfo>());
  type_check_arguments(node, type, method_call, info);
  node->resolved_type = info->return_type;
}

void Typer::type_check_arguments(ASTCall *&node, Type *&type, bool &method_call, FunctionTypeInfo *&info) {
  auto old_type = declaring_or_assigning_type;
  Defer _([&]() { declaring_or_assigning_type = old_type; });
  auto args = node->arguments->arguments;
  auto args_ct = args.size();
  auto params_ct = info->params_len - (method_call ? 1 : 0);
  // TODO: rewrite this. this is so hard tor read.
  if ((args_ct > params_ct && !info->is_varargs) || args_ct < params_ct - info->default_params) {
    throw_error(std::format("Function call has incorrect number of arguments. Expected: {}, Found: {}\n type: {}",
                            params_ct, args_ct, type->to_string()),
                node->source_range);
  }

  int param_index = 0;
  for (int arg_index = 0; arg_index < args_ct; ++arg_index) {
    if (method_call && arg_index == 0) {
      param_index++;
    }
    auto arg = args[arg_index];
    declaring_or_assigning_type = info->parameter_types[param_index];
    arg->accept(this);
    auto arg_ty = arg->resolved_type;
    if (arg_index < params_ct) {
      assert_types_can_cast_or_equal(arg_ty, info->parameter_types[param_index], node->source_range,
                                     "invalid argument types. expected: {}, got: {}",
                                     std::format("parameter: {} of function", arg_index));
    }
    param_index++;
  }
}

void Typer::resolve_generic_function_call(ASTCall *node, Type *&type, ASTFunctionDeclaration *func) {
  std::vector<int> gen_args;
  if (node->generic_arguments.empty()) {
    node->arguments->accept(this);
    gen_args = node->arguments->resolved_argument_types;
  } else {
    gen_args = get_generic_arg_types(node->generic_arguments);
  }

  auto type_id = visit_generic<ASTFunctionDeclaration>(&Typer::visit_function_signature, func, gen_args);

  if (type_id == -2) {
    throw_error("Template instantiation argument count mismatch", node->source_range);
  }

  type = global_get_type(type_id);
  auto info = type->get_info()->as<FunctionTypeInfo>();

  for (auto &instantiation : func->generic_instantiations) {
    if (instantiation.type == type_id) {
      visit_function_body(static_cast<ASTFunctionDeclaration *>(instantiation.node), info->return_type);
      break;
    }
  }
}

void Typer::try_visit_impl_on_call(ASTCall *&node, ASTNodeType &func_node_type) {
  if (func_node_type == AST_NODE_DOT_EXPR || func_node_type == AST_NODE_SCOPE_RESOLUTION) {
    Type *base_ty = nullptr;
    if (func_node_type == AST_NODE_DOT_EXPR) {
      auto base = static_cast<ASTDotExpr *>(node->function)->base;
      base->accept(this);
      base_ty = global_get_type(base->resolved_type);
    } else {
      auto base = static_cast<ASTScopeResolution *>(node->function)->base;
      base->accept(this);
      base_ty = global_get_type(base->resolved_type);
    }
    if (auto declaring_node = base_ty->declaring_node.get()) {
      auto declaring_node_type = declaring_node->get_node_type();
      if (declaring_node_type == AST_NODE_STRUCT_DECLARATION) {
        auto struct_decl = static_cast<ASTStructDeclaration *>(declaring_node);
        for (auto &impl : struct_decl->impls) {
          visit_generic<ASTImpl>(&Typer::visit_impl_declaration, impl, base_ty->generic_args);
        }
      }
    }
  }
}

void Typer::visit(ASTArguments *node) {
  auto type = global_get_type(declaring_or_assigning_type);
  FunctionTypeInfo *info = nullptr;
  if (type) {
    info = dynamic_cast<FunctionTypeInfo *>(type->get_info());
  }
  for (int i = 0; i < node->arguments.size(); ++i) {
    auto arg = node->arguments[i];
    if (!info) {
      arg->accept(this);
      node->resolved_argument_types.push_back(arg->resolved_type);
      continue;
    }
    auto old_ty = declaring_or_assigning_type;
    declaring_or_assigning_type = info->parameter_types[i];
    Defer _defer([&] { declaring_or_assigning_type = old_ty; });
    arg->accept(this);
    node->resolved_argument_types.push_back(arg->resolved_type);
  }
}

void Typer::visit(ASTExprStatement *node) {
  node->expression->accept(this);
  if (auto _switch = dynamic_cast<ASTSwitch *>(node->expression)) {
    node->control_flow = _switch->control_flow;
    node->resolved_type = _switch->resolved_type;
  }
}

template <typename T>
int Typer::visit_generic(int (Typer::*visit_method)(T *, bool, std::vector<int>), ASTNode *declaring_node,
                         std::vector<int> args) {
  auto definition = static_cast<T *>(declaring_node);
  if (definition->generic_parameters.size() != args.size()) {
    return -2;
  }
  auto type_id = find_generic_instance(definition->generic_instantiations, args);
  if (type_id == -1) {
    auto copy = static_cast<T *>(deep_copy_ast(definition));
    type_id = (this->*visit_method)(copy, true, args);
    copy->generic_parameters.clear();
    copy->generic_instantiations.clear();
    definition->generic_instantiations.push_back({args, copy, type_id});
  }
  return type_id;
}

std::vector<TypeExtension> Typer::accept_extensions(std::vector<ASTTypeExtension> ast_extensions) {
  std::vector<TypeExtension> extensions;
  for (auto &ext : ast_extensions) {
    if (ext.type == TYPE_EXT_FIXED_ARRAY) {
      auto val = evaluate_constexpr(ext.expression, ctx);
      if (val.tag != Value::INTEGER) {
        throw_error("Fixed array must have integer size.", ext.expression->source_range);
      }
      extensions.push_back({ext.type, (size_t)val.integer});
    } else if (ext.type == TYPE_EXT_MAP) {
      ext.expression->accept(this);
      auto type_id = ext.expression->resolved_type;
      extensions.push_back({.type = ext.type, .key_type = type_id});
    } else {
      extensions.push_back({.type = ext.type});
    }
  }
  return extensions;
}

void Typer::visit(ASTType *node) {
  if (node->resolved_type != Type::invalid_id) {
    return;
  }

  TypeExtensions extensions;
  extensions.extensions = accept_extensions(node->extensions);

  if (node->kind == ASTType::SELF) {
    auto self = get_self_type();
    if (self == -1) {
      throw_error("Cannot locate #self type.", node->source_range);
    }
    auto self_w_ext = global_find_type_id(self, extensions);
    if (self_w_ext == -1) {
      throw_error("Cannot locate #self type with extensions", node->source_range);
    }
    node->resolved_type = self_w_ext;
    return;
  }

  if (node->kind == ASTType::NORMAL) {
    auto &normal_ty = node->normal;
    auto symbol = get_symbol(normal_ty.base).get();
    if (symbol && symbol->declaring_node.is_not_null() && !normal_ty.generic_arguments.empty()) {
      auto declaring_node = symbol->declaring_node.get();
      std::vector<int> generic_args;
      for (auto &arg : normal_ty.generic_arguments) {
        arg->accept(this);
        generic_args.push_back(arg->resolved_type);
      }
      int type_id = -1;
      switch (declaring_node->get_node_type()) {
        case AST_NODE_STRUCT_DECLARATION:
          type_id = visit_generic(&Typer::visit_struct_declaration, declaring_node, generic_args);
          break;
        case AST_NODE_UNION_DECLARATION:
          type_id = visit_generic(&Typer::visit_union_declaration, declaring_node, generic_args);
          break;
        case AST_NODE_FUNCTION_DECLARATION:
          type_id = visit_generic(&Typer::visit_function_signature, declaring_node, generic_args);
          break;
        case AST_NODE_INTERFACE_DECLARATION:
          type_id = visit_generic(&Typer::visit_interface_declaration, declaring_node, generic_args);
          break;
        default:
          throw_error("Invalid target to generic args", node->source_range);
          break;
      }
      if (type_id == -2) {
        throw_error("Template instantiation argument count mismatch", node->source_range);
      }
      if (declaring_node->get_node_type() == AST_NODE_FUNCTION_DECLARATION) {
        auto info = global_get_type(type_id)->get_info()->as<FunctionTypeInfo>();
        auto func = static_cast<ASTFunctionDeclaration *>(declaring_node);
        for (auto &instantiation : func->generic_instantiations) {
          if (instantiation.type == type_id) {
            visit_function_body(static_cast<ASTFunctionDeclaration *>(instantiation.node), info->return_type);
            break;
          }
        }
      }
      node->resolved_type = global_find_type_id(type_id, extensions);
    } else {
      normal_ty.base->accept(this);
      auto base_ty = global_get_type(normal_ty.base->resolved_type);
      if (!base_ty) {
        throw_error(std::format("use of undeclared type"), node->source_range);
      }
      node->resolved_type = global_find_type_id(base_ty->id, extensions);
    }
  } else if (node->kind == ASTType::TUPLE) {
    std::vector<int> types;
    for (const auto &t : node->tuple_types) {
      t->accept(this);
      types.push_back(t->resolved_type);
    }
    node->resolved_type = global_find_type_id(types, extensions);
  } else if (node->kind == ASTType::REFLECTION) {
    auto &normal_ty = node->normal;
    normal_ty.base->accept(this);
    auto base_ty = global_get_type(normal_ty.base->resolved_type);
    if (!base_ty) {
      throw_error("use of undeclared type", node->source_range);
    }
    node->pointing_to.get()->accept(this);
    node->resolved_type = global_find_type_id(base_ty->id, extensions);
  } else if (node->kind == ASTType::FUNCTION) {
    auto &func = node->function;
    FunctionTypeInfo info;
    // TODO: I don' tthink is is ever null, ever.
    if (func.return_type.is_not_null()) {
      func.return_type.get()->accept(this);
      info.return_type = func.return_type.get()->resolved_type;
    } else {
      info.return_type = void_type();
    }
    for (auto &param_ty : func.parameter_types) {
      param_ty->accept(this);
      info.parameter_types[info.params_len] = param_ty->resolved_type;
      info.params_len++;
    }
    node->resolved_type = global_find_function_type_id(info, extensions);
  } else {
    throw_error("Internal Compiler Error: Invalid type kind", node->source_range);
  }
}

void Typer::visit(ASTBinExpr *node) {
  node->left->accept(this);
  auto left = node->left->resolved_type;

  auto old_ty = declaring_or_assigning_type;
  Defer _defer([&] { declaring_or_assigning_type = old_ty; });

  if (node->op.type == TType::Assign) {
    declaring_or_assigning_type = left;
  }

  if (node->op.type == TType::Concat) {
    auto type = global_get_type(left);
    // TODO: if the array is a pointer to an array, we should probably have an implicit dereference.
    declaring_or_assigning_type = type->get_element_type();
  }

  node->right->accept(this);
  auto right = node->right->resolved_type;

  if (node->op.type == TType::Assign) {
    if (node->left->get_node_type() == AST_NODE_IDENTIFIER) {
      ctx.scope->insert(((ASTIdentifier *)node->left)->value, node->left->resolved_type, node->right);
    }
  }

  auto left_ty = global_get_type(left);

  if (left_ty->id != string_type() && left_ty->is_kind(TYPE_STRUCT) && left_ty->get_ext().has_no_extensions() &&
      node->op.type != TType::Assign && !node->op.is_comp_assign()) {
    node->is_operator_overload = true;
    auto function_type = find_operator_overload(node->op.type, left_ty);
    // TODO: actually type check against the function?
    node->resolved_type = global_get_type(function_type)->get_info()->as<FunctionTypeInfo>()->return_type;
    return;
  }

  // array remove operator.
  if (node->op.type == TType::Erase) {
    if (!left_ty->get_ext().is_array()) {
      throw_error("Cannot use concat operator on a non-array", node->source_range);
    }
    auto element_ty = left_ty->get_element_type();
    assert_types_can_cast_or_equal(right, element_ty, node->source_range, "expected : {}, got {}",
                                   "invalid type in array concatenation expression");
    node->resolved_type = element_ty;
    return;
  }

  // There was operator overloading here. Instead, now we're going to wait
  // until we have traits and a more sensible,
  // non C++ way to do this.
  // For now, it's being removed
  // (edit: you can override operator overloads by implementing functions with the same name as the operator's
  // ttype.to_lower())

  // TODO: clean up this hacky mess.
  if (node->op.type == TType::Concat) {
    if (!left_ty->get_ext().is_array()) {
      throw_error("Cannot use concat operator on a non-array", node->source_range);
    }
    auto element_ty = left_ty->get_element_type();
    assert_types_can_cast_or_equal(right, element_ty, node->source_range, "expected : {}, got {}",
                                   "invalid type in array concatenation expression");
    node->resolved_type = void_type();
    return;
  }

  // TODO(Josh) 9/30/2024, 8:24:17 AM relational expressions need to have
  // their operands type checked, but right now that would involve casting
  // scalars to each other, which makes no  sense.
  if (node->op.is_relational()) {
    node->resolved_type = bool_type();
  } else {
    auto left_t = global_get_type(left);
    auto right_t = global_get_type(right);
    auto conv_rule_0 = type_conversion_rule(left_t, right_t, node->left->source_range);
    auto conv_rule_1 = type_conversion_rule(right_t, left_t, node->right->source_range);

    if (((conv_rule_0 == CONVERT_PROHIBITED) && (conv_rule_1 == CONVERT_PROHIBITED)) ||
        ((conv_rule_0 == CONVERT_EXPLICIT) && (conv_rule_1 == CONVERT_EXPLICIT))) {
      throw_error(std::format("Type error in binary expression: cannot convert between {} and {}", left_t->to_string(),
                              right_t->to_string()),
                  node->source_range);
    }
    // TODO: is this correct??? do we even need to assign that here?
    node->resolved_type = left;
  }
}

void Typer::visit(ASTUnaryExpr *node) {
  node->operand->accept(this);
  auto operand_ty = node->operand->resolved_type;

  // Address-Of.
  if (node->op.type == TType::And) {
    node->resolved_type = global_get_type(operand_ty)->take_pointer_to();
    return;
  }

  // Dereference.
  if (node->op.type == TType::Mul) {
    auto type = global_get_type(operand_ty);
    if (type->get_ext().is_pointer()) {
      node->resolved_type = type->get_element_type();
      return;
    } else {
      throw_error(std::format("Cannot dereference a non-pointer type, got \"{}\"", type->to_string()),
                  node->source_range);
    }
  }

  // unary operator overload.
  auto left_ty = global_get_type(operand_ty);

  // ~ operator, pop on dynamic arrays.
  if (left_ty->get_ext().is_array() && node->op.type == TType::Not) {
    node->resolved_type = left_ty->get_element_type();
    return;
  }

  // * Again, operator overloading once was here.
  // * We need to wait until we have interfaces to do it properly.

  // Convert to boolean if implicitly possible, for ! expressions
  {
    auto conversion_rule =
        type_conversion_rule(global_get_type(operand_ty), global_get_type(bool_type()), node->operand->source_range);
    auto can_convert = (conversion_rule != CONVERT_PROHIBITED && conversion_rule != CONVERT_EXPLICIT);

    if (node->op.type == TType::LogicalNot && can_convert) {
      node->resolved_type = bool_type();
      return;
    }
  }

  // TODO: is this correct?
  node->resolved_type = operand_ty;
  return;
}

void Typer::visit(ASTIdentifier *node) {
  auto str = node->value.get_str();

  node->resolved_type = ctx.scope->find_type_id(node->value, {});
  if (node->resolved_type != -1) {
    return;
  }

  auto symbol = ctx.scope->lookup(node->value);
  if (symbol) {
    node->resolved_type = symbol->type_id;
  } else {
    throw_error(std::format("Use of undeclared identifier '{}'", node->value), node->source_range);
  }
}

void Typer::visit(ASTLiteral *node) {
  switch (node->tag) {
    case ASTLiteral::Integer: {
      int base = 10;
      auto value = node->value.get_str();
      if (value.starts_with("0x")) {
        base = 0;
      }

      if (value.starts_with("0b")) {
        value = value.substr(2, value.length());
        base = 2;
      }
      auto n = std::strtoll(value.c_str(), nullptr, base);

      if (declaring_or_assigning_type != -1) {
        auto type = global_get_type(declaring_or_assigning_type);
        if (type->is_kind(TYPE_SCALAR) && type_is_numerical(type)) {
          auto info = (type->get_info()->as<ScalarTypeInfo>());
          if (info->is_integral) {
            node->resolved_type = type->id;
            return;
          }
        }
      }
      node->resolved_type = s32_type();
      return;
    }
    case ASTLiteral::Float:
      node->resolved_type = float32_type();
      return;
    case ASTLiteral::RawString:
    case ASTLiteral::String: {
      static auto freestanding = compile_command.has_flag("freestanding");
      if (node->is_c_string || freestanding) {
        node->resolved_type = c_string_type();
      } else {
        node->resolved_type = string_type();
      }
      return;
    }
    case ASTLiteral::Bool:
      node->resolved_type = bool_type();
      return;
    case ASTLiteral::Null:
      node->resolved_type = voidptr_type();
      return;
    case ASTLiteral::InterpolatedString: {
      auto current = node->interpolated_string_root;
      while (current) {
        if (current->expression)
          current->expression->accept(this);
        current = current->next;
      }
      node->resolved_type = string_type();
      return;
    }
    case ASTLiteral::Char:
      node->resolved_type = char_type();
      return;
  }
}

void Typer::visit(ASTDotExpr *node) {
  node->base->accept(this);
  auto base_ty_id = node->base->resolved_type;
  auto base_ty = global_get_type(base_ty_id);

  if (!base_ty) {
    throw_error("Internal Compiler Error: un-typed variable on lhs of dot "
                "expression?",
                node->source_range);
  }

  // TODO: remove this hack to get array length
  if (base_ty->get_ext().is_array()) {
    if (node->member_name == "length") {
      node->resolved_type = u32_type();
      return;
    }
    if (node->member_name == "data") {
      node->resolved_type = global_get_type(base_ty->get_element_type())->take_pointer_to();
      return;
    }
  }

  // TODO: remove this hack as well
  if (base_ty->get_ext().is_map()) {
    if (node->member_name == "contains") {
      static auto contains_ty = [] {
        auto func = FunctionTypeInfo{};
        func.is_varargs = true;
        func.return_type = bool_type();
        return global_find_function_type_id(func, {});
      }();
      node->resolved_type = contains_ty;
      return;
    }
  }

  Scope *base_scope = base_ty->get_info()->scope;

  if (!base_scope) {
    throw_error("Internal compiler error: dot expression used on a type that had a null scope", node->source_range);
  }

  if (auto member = base_scope->local_lookup(node->member_name)) {
    node->resolved_type = member->type_id;
  } else {
    throw_error(std::format("Member \"{}\" not found in type \"{}\"", node->member_name, base_ty->to_string()),
                node->source_range);
  }
}

void Typer::visit(ASTScopeResolution *node) {
  node->base->accept(this);
  auto id = node->base->resolved_type;
  auto base_ty = global_get_type(id);
  Scope *scope = base_ty->get_info()->scope;
  if (!scope) {
    throw_error("Internal Compiler Error: scope is null for scope resolution", node->source_range);
  }
  if (auto member = scope->local_lookup(node->member_name)) {
    node->resolved_type = member->type_id;
    return;
  } else if (auto type = scope->find_type_id(node->member_name, {})) {
    if (type < 0)
      goto ERROR_CASE;
    node->resolved_type = type;
    return;
  } else {
  ERROR_CASE:
    throw_error(std::format("Member \"{}\" not found in type \"{}\"", node->member_name, base_ty->to_string()),
                node->source_range);
  }
}

void Typer::visit(ASTSubscript *node) {
  node->left->accept(this);
  node->subscript->accept(this);
  auto left_ty = global_get_type(node->left->resolved_type);
  auto subscript_ty = global_get_type(node->subscript->resolved_type);

  /*
  !HACK FIX STRING SLICING THIS IS TERRIBLE
 */
  if (left_ty->id == string_type()) {
    if (subscript_ty->id == range_type()) {
      node->resolved_type = left_ty->id;
      return;
    }
    node->resolved_type = char_type();
    return;
  }

  // * Todo: reimplement operator overloads with interfaces.

  auto ext = left_ty->get_ext();

  if (ext.is_map()) {
    assert_types_can_cast_or_equal(node->subscript->resolved_type, ext.extensions.back().key_type, node->source_range,
                                   "expected : {}, got {}", "Invalid type when subscripting map");
    node->resolved_type = left_ty->get_element_type();
    return;
  }

  if (!left_ty->get_ext().is_array() && !left_ty->get_ext().is_fixed_sized_array() &&
      !left_ty->get_ext().is_pointer()) {
    throw_error(std::format("cannot index into non array type. {}", left_ty->to_string()), node->source_range);
  }

  if (left_ty->get_ext().is_array()) {
    if (subscript_ty->id == range_type()) {
      node->resolved_type = left_ty->id;
      return;
    }
    node->resolved_type = left_ty->get_element_type();
    return;
  }
  node->resolved_type = left_ty->get_element_type();
}

void Typer::visit(ASTInitializerList *node) {
  Type *target_type;
  if (node->target_type.is_null()) {
    target_type = global_get_type(declaring_or_assigning_type);
  } else {
    node->target_type.get()->accept(this);
    target_type = global_get_type(node->target_type.get()->resolved_type);
  }
  if (!target_type) {
    throw_error("Can't use initializer list, no target type was provided", node->source_range);
  }

  if (target_type->get_ext().is_pointer() ||
      target_type->is_kind(TYPE_SCALAR) && target_type->get_ext().has_no_extensions()) {
    throw_error(std::format("Cannot use an initializer list on a pointer, or a scalar type (int/float, etc) that's "
                            "not an array\n\tgot {}",
                            target_type->to_string()),
                node->source_range);
  }

  auto scope = target_type->get_info()->scope;

  switch (node->tag) {
    case ASTInitializerList::INIT_LIST_NAMED: {
      if (!target_type->is_kind(TYPE_STRUCT) && !target_type->is_kind(TYPE_UNION)) {
        throw_error(std::format("named initializer lists can only be used for structs & unions, got type {}\nNote, for "
                                "unions, you can only provide one value.",
                                target_type->to_string()),
                    node->source_range);
      }

      // @Cleanup this is useful for returning a default value.
      // we would probably prefer a type::default(),
      // but for now we'll leave it.
      if (node->key_values.empty()) {
        node->resolved_type = target_type->id;
        return;
      }

      for (const auto &[id, value] : node->key_values) {
        auto old = declaring_or_assigning_type;
        Defer _([&] { declaring_or_assigning_type = old; });
        auto symbol = scope->local_lookup(id);
        if (!symbol)
          throw_error(std::format("Invalid named initializer list: couldn't find {}", id), node->source_range);

        if (symbol->is_function()) {
          throw_error(std::format("Cannot initialize a function :: ({}) with an initializer list.", id),
                      value->source_range);
        }
        declaring_or_assigning_type = symbol->type_id;

        value->accept(this);
        auto value_ty = value->resolved_type;
        assert_types_can_cast_or_equal(value_ty, symbol->type_id, value->source_range, "from {}, to {}",
                                       "Unable to cast type to target field for named initializer list");
      }
    } break;
    case ASTInitializerList::INIT_LIST_COLLECTION: {
      if (!target_type->get_ext().is_array() && !target_type->get_ext().is_fixed_sized_array() &&
          !target_type->get_ext().is_map()) {
        throw_error(std::format("Collection-style initializer lists like '{{0, 1, 2, ..}} or {{{{key, value}}, {{key, "
                                "value}}}}' can only be used with "
                                "arrays, fixed arrays, and maps. Got {}",
                                target_type->to_string()),
                    node->source_range);
      }
      auto &values = node->values;

      if (values.empty()) {
        node->resolved_type = target_type->id;
        return;
      }

      auto target_element_type = target_type->get_element_type();
      values[0]->accept(this);
      auto element_type = values[0]->resolved_type;
      for (int i = 1; i < values.size(); ++i) {
        int type = -1;
        if (values[i]->get_node_type() == AST_NODE_INITIALIZER_LIST) {
          auto old = declaring_or_assigning_type;
          Defer _([&] { declaring_or_assigning_type = old; });
          declaring_or_assigning_type = target_element_type;
          values[i]->accept(this);
          type = values[i]->resolved_type;
        } else {
          values[i]->accept(this);
          type = values[i]->resolved_type;
        }
        assert_types_can_cast_or_equal(
            type, element_type, values[i]->source_range, "to {} from {}",
            "Found inconsistent types in a collection-style initializer list. These types must be homogenous");
      }

      auto element_ty_ptr = global_get_type(element_type);
      auto target_element_ty_ptr = global_get_type(target_element_type);

      if (element_ty_ptr->is_kind(TYPE_SCALAR) && element_ty_ptr->get_ext().has_no_extensions() &&
          target_element_ty_ptr->is_kind(TYPE_SCALAR) && target_element_ty_ptr->get_ext().has_no_extensions()) {
        auto target_info = target_element_ty_ptr->get_info()->as<ScalarTypeInfo>();
        auto elem_info = element_ty_ptr->get_info()->as<ScalarTypeInfo>();

        // We allow implicit downcasting/ sign casting, just to prevent annoyances.
        if (target_info->is_integral && elem_info->is_integral) {
          node->resolved_type = target_type->id;
          return;
        }
      }

      assert_types_can_cast_or_equal(
          element_type, target_element_type, node->source_range, "to {} from {}",
          "Failed to assign element type from value passed into collection-style initializer list");

      node->resolved_type = target_type->id;
      return;
    } break;
    case ASTInitializerList::INIT_LIST_EMPTY:
      node->resolved_type = target_type->id;
      return;
  }
  node->resolved_type = target_type->id;
}
void Typer::visit(ASTRange *node) {
  node->left->accept(this);
  node->right->accept(this);
  auto left = node->left->resolved_type;
  auto right = node->right->resolved_type;
  if (!type_is_numerical(global_get_type(left)) || !type_is_numerical(global_get_type(right))) {
    throw_error("cannot use a non-numerical type in a range expression", node->source_range);
  }

  auto l_ty = global_get_type(left);
  auto r_ty = global_get_type(right);

  if (!l_ty->is_kind(TYPE_SCALAR) || !r_ty->is_kind(TYPE_SCALAR)) {
    throw_error("Cannot use non-scalar or integral types in a range expression", node->source_range);
  }

  auto l_info = (l_ty->get_info()->as<ScalarTypeInfo>());
  auto r_info = (r_ty->get_info()->as<ScalarTypeInfo>());

  if (!l_info->is_integral || !r_info->is_integral) {
    throw_error("Cannot use non-scalar or integral types in a range expression", node->source_range);
  }

  node->resolved_type = range_type();
}
void Typer::visit(ASTSwitch *node) {
  node->target->accept(this);
  auto type_id = node->target->resolved_type;
  auto type = global_get_type(type_id);

  int return_type = void_type();
  int flags = BLOCK_FLAGS_FALL_THROUGH;

  for (const auto &_case : node->cases) {
    _case.expression->accept(this);
    auto expr_type = _case.expression->resolved_type;
    _case.block->accept(this);
    auto block_cf = _case.block->control_flow;
    flags |= block_cf.flags;
    if ((block_cf.flags & BLOCK_FLAGS_RETURN) != 0) {
      if (return_type != void_type()) {
        assert_return_type_is_valid(return_type, block_cf.type, node);
      }
      return_type = block_cf.type;
    }

    if (expr_type == range_type() && type_is_numerical(type)) {
      continue;
    } else {
      assert_types_can_cast_or_equal(expr_type, type_id, node->source_range, "got {}, expected {}",
                                     "Invalid switch case.");
    }
  }
<<<<<<< HEAD
=======

>>>>>>> e3e343d7
  node->resolved_type = node->return_type = return_type;
  if (node->is_statement) {
    node->control_flow = ControlFlow{flags, return_type};
  } else {
    if ((flags & BLOCK_FLAGS_BREAK) != 0) {
      throw_warning(WarningSwitchBreak, "You do not need to break from switch cases.", node->source_range);
    } else if ((flags & BLOCK_FLAGS_CONTINUE) != 0) {
      throw_error("Cannot continue from a switch case: it is not a loop.", node->source_range);
    }
  }
}

void Typer::visit(ASTTuple *node) {
  std::vector<int> types;
  auto declaring_tuple = global_get_type(declaring_or_assigning_type);

  int type_index = 0;
  for (const auto &v : node->values) {
    auto old = declaring_or_assigning_type;
    Defer _([&] { declaring_or_assigning_type = old; });
    if (declaring_tuple && declaring_tuple->is_kind(TYPE_TUPLE)) {
      auto info = declaring_tuple->get_info()->as<TupleTypeInfo>();
      if (info->types.size() < type_index) {
        throw_error(std::format("too many expressions provided to tuple\ntuple type {}", declaring_tuple->to_string()),
                    v->source_range);
      }
      declaring_or_assigning_type = info->types[type_index];
    }
    v->accept(this);
    types.push_back(v->resolved_type);
    type_index++;
  }
  TypeExtensions extensions;
  extensions.extensions = accept_extensions(node->type->extensions);
  // TODO: remove the node->type, that makes no freaking sense.
  node->type->resolved_type = global_find_type_id(types, extensions);
  node->resolved_type = node->type->resolved_type;
}
void Typer::visit(ASTAlias *node) {
  node->type->accept(this);

  if (node->type->resolved_type == -1) {
    throw_error("Declaration of a variable with a non-existent type.", node->source_range);
  }

  if (ctx.scope->types.contains(node->name)) {
    throw_error("Redeclaration of type", node->source_range);
  }
  ctx.scope->types[node->name] = node->type->resolved_type;

  return;
}

void Typer::visit(ASTTupleDeconstruction *node) {
  node->right->accept(this);
  auto type = global_get_type(node->right->resolved_type);

  if (!type->is_kind(TYPE_TUPLE)) {
    throw_error("Cannot currently destruct a non-tuple. Coming soon for structs.", node->source_range);
  }

  auto info = (type->get_info()->as<TupleTypeInfo>());

  if (node->idens.size() != info->types.size()) {
    throw_error(std::format("Cannot currently partially deconstruct a tuple. "
                            "expected {} identifiers to assign, got {}",
                            info->types.size(), node->idens.size()),
                node->source_range);
  }

  for (int i = 0; i < node->idens.size(); ++i) {
    auto type = info->types[i];
    auto iden = node->idens[i];
    // TODO: fix repro 41, this is helpful for that.
    // std::cout << "tuple[" << std::to_string(i) << "] = { \"" << iden->value.get_str() << "\", " <<
    // global_get_type(type)->to_string() << "}\n";
    ctx.scope->insert(iden->value, type, node);
  }

  return;
};

void Typer::visit(ASTImpl *node) {
  if (!node->generic_parameters.empty()) {
    auto symbol_nullable = get_symbol(node->target);
    if (symbol_nullable.is_null() || symbol_nullable.get()->declaring_node.is_null()) {
      throw_error("Generic impls only for generic types for now.", node->source_range);
    }
    auto declaring_node = symbol_nullable.get()->declaring_node.get();
    if (declaring_node->get_node_type() != AST_NODE_STRUCT_DECLARATION) {
      throw_error("Generic impls are only for struct types for now.", node->source_range);
    }
    auto node_as_struct = static_cast<ASTStructDeclaration *>(declaring_node);
    node_as_struct->impls.push_back(node);
  } else {
    visit_impl_declaration(node, false);
  }
  return;
}

void Typer::visit(ASTDefer *node) {
  node->statement->accept(this);
  return;
}

void Typer::visit(ASTCast *node) {
  node->expression->accept(this);
  auto expr_type = global_get_type(node->expression->resolved_type);
  node->target_type->accept(this);
  auto type = global_get_type(node->target_type->resolved_type);
  auto conversion = type_conversion_rule(expr_type, type);
  if (conversion == CONVERT_PROHIBITED) {
    throw_error(std::format("casting {} to {} is strictly prohibited.", expr_type->to_string(), type->to_string()),
                node->source_range);
  }
  node->resolved_type = type->id;
}

void Typer::visit(ASTInterfaceDeclaration *node) {
  if (!node->generic_parameters.empty()) {
    ctx.scope->declare_interface(node->name, node);
  } else {
    ctx.scope->insert(node->name, visit_interface_declaration(node, false), node);
  }
  return;
}

int Typer::get_self_type() {
  if (type_context.is_not_null()) {
    type_context.get()->accept(this);
    return type_context.get()->resolved_type;
  }
  return -1;
}<|MERGE_RESOLUTION|>--- conflicted
+++ resolved
@@ -922,6 +922,7 @@
   if (auto _switch = dynamic_cast<ASTSwitch *>(node->expression)) {
     node->control_flow = _switch->control_flow;
     node->resolved_type = _switch->resolved_type;
+    node->resolved_type = _switch->resolved_type;
   }
 }
 
@@ -1585,10 +1586,6 @@
                                      "Invalid switch case.");
     }
   }
-<<<<<<< HEAD
-=======
-
->>>>>>> e3e343d7
   node->resolved_type = node->return_type = return_type;
   if (node->is_statement) {
     node->control_flow = ControlFlow{flags, return_type};

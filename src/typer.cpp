--- conflicted
+++ resolved
@@ -1996,7 +1996,6 @@
   return;
 }
 
-<<<<<<< HEAD
 void Typer::visit(ASTPath *node) {
   Scope *scope = ctx->scope;
   auto index = 0;
@@ -2034,8 +2033,6 @@
   }
 }
 
-=======
->>>>>>> 0812b6f4
 void Typer::visit(ASTLiteral *node) {
   switch (node->tag) {
     case ASTLiteral::Integer: {

--- conflicted
+++ resolved
@@ -238,11 +238,10 @@
     type->declaring_node.get()->accept(emitter);
   }
 
-<<<<<<< HEAD
   Scope *scope = ctx.scope;
   auto index = 0;
-  for (auto &part in node->parts) {
-    auto &ident = part.value;
+  for (auto &seg in node->segments) {
+    auto &ident = seg.identifier;
     auto symbol = scope->lookup(ident);
     scope = nullptr;
     if (!symbol) {
@@ -250,8 +249,8 @@
     }
 
     ASTDeclaration *instantiation = nullptr;
-    if (part.generic_arguments) {
-      auto generic_args = emitter->typer.get_generic_arg_types(*part.generic_arguments);
+    if (seg.generic_arguments) {
+      auto generic_args = emitter->typer.get_generic_arg_types(*seg.generic_arguments);
       if (symbol->is_type()) {
         auto decl = (ASTDeclaration *)symbol->type.declaration.get();
         instantiation = find_generic_instance(decl->generic_instantiations, generic_args);
@@ -273,12 +272,6 @@
       instantiation->accept(emitter);
     } else if (symbol->is_variable() && symbol->variable.declaration) {
       // for global variables
-=======
-  // for global variables
-  // why just earch the first part of the path?
-  if (auto symbol = ctx.scope->lookup(node->segments[0].identifier)) {
-    if (symbol->is_variable() && symbol->variable.declaration) {
->>>>>>> 02b79fbf
       auto decl = symbol->variable.declaration.get();
       if (!decl->declaring_block) {
         symbol->variable.declaration.get()->accept(this);

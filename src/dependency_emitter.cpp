--- conflicted
+++ resolved
@@ -306,27 +306,6 @@
 void DependencyEmitter::visit(ASTCall *node) {
   node->arguments->accept(this);
   node->function->accept(this);
-<<<<<<< HEAD
-=======
-  auto symbol_nullable = ctx.get_symbol(node->function);
-
-  if (symbol_nullable.is_not_null()) {
-    auto decl = symbol_nullable.get()->function.declaration;
-
-    auto generics = node->get_generic_arguments().get();
-    if (generics && !generics->empty()) {
-      auto generic_args = emitter->typer.get_generic_arg_types(*generics);
-      decl = (ASTFunctionDeclaration *)find_generic_instance(decl->generic_instantiations, generic_args);
-    }
-    
-    if (decl && decl->get_node_type() == AST_NODE_FUNCTION_DECLARATION) {
-      decl->accept(this);
-      return;
-    }
-  }
-
-  node->function->accept(this);
->>>>>>> 054d12ef
 }
 
 void DependencyEmitter::visit(ASTArguments *node) {

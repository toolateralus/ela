--- conflicted
+++ resolved
@@ -9,11 +9,7 @@
 #include <llvm/IR/Type.h>
 #include <llvm/Support/raw_ostream.h>
 #include <llvm/Target/TargetMachine.h>
-<<<<<<< HEAD
-#include <print>
-=======
 #include <ostream>
->>>>>>> cc48e825
 
 
 void LLVMEmitter::visit_program(ASTProgram *node) {
@@ -56,7 +52,7 @@
     node->is_emitted = true;
   }
 
-  std::printf("emitting function %s", node->name.get_str().c_str());
+  std::printf("emitting function %s\n", node->name.get_str().c_str());
 
   auto name = get_mangled_name(ctx.scope->lookup(node->name));
   auto return_type = global_get_type(node->return_type->resolved_type);

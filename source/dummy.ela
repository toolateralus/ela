#import core;
<<<<<<< HEAD

Something :: union {
  #operator(*) :: (#self self) -> #self {
    Something something;
    return something;
  }
}

main :: () {
  Something something;
  something = something * something;
=======
#import gl;

main :: () {
  float32[] values = {
    23.0, 45.0, 67.0, 89.0,
    12.0, 34.0, 56.0, 78.0,
    90.0, 12.0, 34.0, 56.0,
    78.0, 90.0, 12.0, 34.0
  };
  Mat4 mat;
  memcpy(#make(void*, mat.values), #make(void*, values), sizeof(float) * 16);
  println($"{mat.determinant()}");
  Mat4 other_mat;
  float32[] other_values = {
    78.0, 12.0, 34.0, 56.0,
    23.0, 90.0, 67.0, 45.0,
    12.0, 89.0, 56.0, 34.0,
    90.0, 78.0, 12.0, 23.0
  };
  memcpy(#make(void*, other_mat.values), #make(void*, other_values), sizeof(float) * 16);
  println($"{other_mat.determinant()}");
  new_mat := mat * other_mat;
  println($"{new_mat.determinant()}");
>>>>>>> 3a47ff2a
}<|MERGE_RESOLUTION|>--- conflicted
+++ resolved
@@ -1,17 +1,4 @@
 #import core;
-<<<<<<< HEAD
-
-Something :: union {
-  #operator(*) :: (#self self) -> #self {
-    Something something;
-    return something;
-  }
-}
-
-main :: () {
-  Something something;
-  something = something * something;
-=======
 #import gl;
 
 main :: () {
@@ -35,5 +22,4 @@
   println($"{other_mat.determinant()}");
   new_mat := mat * other_mat;
   println($"{new_mat.determinant()}");
->>>>>>> 3a47ff2a
 }
<<<<<<< HEAD
#import core;
#import gl;

main :: () {
  float32[] values = {
    23.0, 45.0, 67.0, 89.0,
    12.0, 34.0, 56.0, 78.0,
    90.0, 12.0, 34.0, 56.0,
    78.0, 90.0, 12.0, 34.0
  };
  Mat4 mat;
  memcpy(#make(void*, mat.values), #make(void*, values), sizeof(float) * 16);
  println($"{mat.determinant()}");
  Mat4 other_mat;
  float32[] other_values = {
    78.0, 12.0, 34.0, 56.0,
    23.0, 90.0, 67.0, 45.0,
    12.0, 89.0, 56.0, 34.0,
    90.0, 78.0, 12.0, 23.0
  };
  memcpy(#make(void*, other_mat.values), #make(void*, other_values), sizeof(float) * 16);
  println($"{other_mat.determinant()}");
  new_mat := mat * other_mat;
  println($"{new_mat.determinant()}");
=======
#import core

main :: () {
  float[4][4] floats;
>>>>>>> 9279cb47
}<|MERGE_RESOLUTION|>--- conflicted
+++ resolved
@@ -1,4 +1,3 @@
-<<<<<<< HEAD
 #import core;
 #import gl;
 
@@ -23,10 +22,4 @@
   println($"{other_mat.determinant()}");
   new_mat := mat * other_mat;
   println($"{new_mat.determinant()}");
-=======
-#import core
-
-main :: () {
-  float[4][4] floats;
->>>>>>> 9279cb47
 }

#import core;

<<<<<<< HEAD
main :: (int argc, char** argv) -> s32 {
	s64 x = 5;
	return x;
=======
vec2f :: struct {
	f32 x;
	f32 y;
}


Node :: struct {
	Node *next;
}


#test test :: () {
	Node node;
	node.next = malloc(sizeof(Node));
	printf("%p\n", node.next);
	
	return;
	
	printf("\nsizeof s8: %ld\n", sizeof(s8));
	printf("sizeof s16: %ld\n", sizeof(s16));
	printf("sizeof s32: %ld\n", sizeof(s32));
	printf("sizeof s64: %ld\n", sizeof(s64));
	printf("sizeof vec2f: %ld\n", sizeof(vec2f));
>>>>>>> 58885c4f
}<|MERGE_RESOLUTION|>--- conflicted
+++ resolved
@@ -1,33 +1,7 @@
 
 #import core;
 
-<<<<<<< HEAD
 main :: (int argc, char** argv) -> s32 {
 	s64 x = 5;
 	return x;
-=======
-vec2f :: struct {
-	f32 x;
-	f32 y;
-}
-
-
-Node :: struct {
-	Node *next;
-}
-
-
-#test test :: () {
-	Node node;
-	node.next = malloc(sizeof(Node));
-	printf("%p\n", node.next);
-	
-	return;
-	
-	printf("\nsizeof s8: %ld\n", sizeof(s8));
-	printf("sizeof s16: %ld\n", sizeof(s16));
-	printf("sizeof s32: %ld\n", sizeof(s32));
-	printf("sizeof s64: %ld\n", sizeof(s64));
-	printf("sizeof vec2f: %ld\n", sizeof(vec2f));
->>>>>>> 58885c4f
 }
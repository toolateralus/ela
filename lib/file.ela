--- conflicted
+++ resolved
@@ -67,22 +67,12 @@
     str: string;
     c: char;
     while ((c = fgetc(file)) != EOF) {
-<<<<<<< HEAD
-      if str.length == 0 {
-         str = $"{c}";
-         continue;
-      }
-      else {
-        str = $"{str}{c}";
-      }
-=======
       if str.length != 0 { 
         str = $"{str}{c}";
       }
       else {
         str = $"{c}";
       } 
->>>>>>> 1e9661ce
     }
     fclose(file);
     return ({}, str);
